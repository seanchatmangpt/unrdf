--- conflicted
+++ resolved
@@ -23,11 +23,7 @@
   const parseResult = ConventionsProfileSchema.safeParse(profileObj);
 
   if (!parseResult.success) {
-<<<<<<< HEAD
-    const errors = parseResult.error.issues.map(e => `${e.path.join('.')}: ${e.message}`).join(', ');
-=======
     const errors = parseResult.error?.errors?.map(e => `${e.path.join('.')}: ${e.message}`).join(', ') || 'Unknown validation error';
->>>>>>> 81e966ba
     throw new Error(`Invalid profile: ${errors}`);
   }
 
