{
  "name": "unrdf-workspace",
  "version": "5.0.0-alpha.0",
  "description": "UNRDF v5 Monorepo - RDF Knowledge Graph Substrate Platform",
  "private": true,
  "type": "module",
  "repository": {
    "type": "git",
    "url": "https://github.com/unrdf/unrdf.git"
  },
  "bugs": {
    "url": "https://github.com/unrdf/unrdf/issues"
  },
  "homepage": "https://github.com/unrdf/unrdf#readme",
  "engines": {
    "node": ">=18.0.0",
    "npm": ">=8.0.0",
    "pnpm": ">=7.0.0"
  },
  "scripts": {
    "test": "pnpm -r test",
    "test:fast": "pnpm -r test:fast",
    "test:watch": "pnpm -r test:watch",
    "test:core": "pnpm -C packages/core test",
    "test:hooks": "pnpm -C packages/hooks test",
    "test:federation": "pnpm -C packages/federation test",
    "test:streaming": "pnpm -C packages/streaming test",
    "test:browser": "pnpm -C packages/browser test",
    "test:cli": "pnpm -C packages/cli test",
    "test:knowledge-engine": "pnpm -C packages/knowledge-engine test",
    "lint": "pnpm -r lint",
    "lint:fix": "pnpm -r lint:fix",
    "format": "pnpm -r format",
    "format:check": "pnpm -r format:check",
    "build": "pnpm -r --filter ./packages build",
    "clean": "pnpm -r clean && rm -rf node_modules",
    "dev": "pnpm -r --parallel dev",
    "docs": "pnpm -C packages/core docs",
    "precommit": "pnpm lint && pnpm test:fast"
  },
  "devDependencies": {
    "@opentelemetry/api": "^1.9.0",
    "@opentelemetry/exporter-trace-otlp-http": "^0.208.0",
    "@opentelemetry/instrumentation": "^0.208.0",
    "@opentelemetry/resources": "^2.2.0",
    "@opentelemetry/sdk-node": "^0.208.0",
    "@opentelemetry/sdk-trace-base": "^2.2.0",
    "@opentelemetry/sdk-trace-node": "^2.2.0",
    "@opentelemetry/semantic-conventions": "^1.38.0",
    "@types/node": "^20.0.0",
    "@vitest/coverage-v8": "^1.0.0",
    "@vitest/ui": "^1.0.0",
    "eslint": "^8.0.0",
    "eslint-config-prettier": "^9.0.0",
    "eslint-plugin-jsdoc": "^48.0.0",
    "jsdom": "^27.2.0",
    "prettier": "^3.0.0",
    "tinybench": "^6.0.0",
    "vitest": "^1.0.0"
  },
  "pnpm": {
    "overrides": {
      "@opentelemetry/api": "^1.7.0",
      "zod": "^3.22.0"
    }
  },
  "volta": {
    "node": "18.19.0",
    "npm": "10.2.3",
    "pnpm": "8.15.0"
  },
  "dependencies": {
<<<<<<< HEAD
    "@comunica/query-sparql": "^4.5.0",
    "@noble/hashes": "^2.0.1",
    "@opentelemetry/api": "^1.9.0",
    "@rdfjs/dataset": "^2.0.2",
    "@unrdf/core": "workspace:*",
    "@unrdf/oxigraph": "workspace:*",
    "clownface": "^2.0.3",
    "fetch": "^1.1.0",
    "is-online": "^12.0.2",
    "isomorphic-fetch": "^3.0.0",
    "lru-cache": "^11.2.4",
    "n3": "^1.26.0",
    "oxigraph": "^0.5.2",
    "rdf-canonize": "^2.0.1",
    "rdf-ext": "^2.6.0",
    "rdf-validate-shacl": "^0.6.5",
    "sparqljs": "^3.7.3",
=======
>>>>>>> f520586d
    "zod": "^3.25.76"
  }
}<|MERGE_RESOLUTION|>--- conflicted
+++ resolved
@@ -70,7 +70,6 @@
     "pnpm": "8.15.0"
   },
   "dependencies": {
-<<<<<<< HEAD
     "@comunica/query-sparql": "^4.5.0",
     "@noble/hashes": "^2.0.1",
     "@opentelemetry/api": "^1.9.0",
@@ -88,8 +87,6 @@
     "rdf-ext": "^2.6.0",
     "rdf-validate-shacl": "^0.6.5",
     "sparqljs": "^3.7.3",
-=======
->>>>>>> f520586d
     "zod": "^3.25.76"
   }
 }