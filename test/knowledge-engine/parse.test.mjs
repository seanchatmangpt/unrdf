--- conflicted
+++ resolved
@@ -3,47 +3,42 @@
  * Tests Turtle, N-Quads, and JSON-LD parsing and serialization
  */
 
-import { describe, it, expect, beforeEach } from "vitest";
-import { Store, DataFactory } from "n3";
+import { describe, it, expect, beforeEach } from 'vitest';
+import { Store, DataFactory } from 'n3';
 import {
   parseTurtle,
   toTurtle,
   toNQuads,
   parseJsonLd,
-<<<<<<< HEAD
-  toJsonLd
-} from "../../src/knowledge-engine/parse.mjs";
-=======
   toJsonLd,
 } from '../../src/knowledge-engine/parse.mjs';
->>>>>>> 136fe0eb
-
-const { namedNode, literal, quad } = DataFactory;
-
-describe("parse.mjs", () => {
+
+const { namedNode, literal, _quad } = DataFactory;
+
+describe('parse.mjs', () => {
   let testStore;
 
   beforeEach(() => {
     testStore = new Store();
     testStore.addQuad(
-      namedNode("http://example.org/alice"),
-      namedNode("http://example.org/name"),
-      literal("Alice")
+      namedNode('http://example.org/alice'),
+      namedNode('http://example.org/name'),
+      literal('Alice')
     );
     testStore.addQuad(
-      namedNode("http://example.org/alice"),
-      namedNode("http://example.org/age"),
-      literal("30", namedNode("http://www.w3.org/2001/XMLSchema#integer"))
+      namedNode('http://example.org/alice'),
+      namedNode('http://example.org/age'),
+      literal('30', namedNode('http://www.w3.org/2001/XMLSchema#integer'))
     );
     testStore.addQuad(
-      namedNode("http://example.org/alice"),
-      namedNode("http://example.org/knows"),
-      namedNode("http://example.org/bob")
+      namedNode('http://example.org/alice'),
+      namedNode('http://example.org/knows'),
+      namedNode('http://example.org/bob')
     );
   });
 
-  describe("parseTurtle", () => {
-    it("should parse valid Turtle string", async () => {
+  describe('parseTurtle', () => {
+    it('should parse valid Turtle string', async () => {
       const ttl = `
         @prefix ex: <http://example.org/> .
         ex:alice ex:name "Alice" ;
@@ -56,25 +51,25 @@
       expect(store.size).toBe(3);
     });
 
-    it("should parse Turtle with base IRI", async () => {
+    it('should parse Turtle with base IRI', async () => {
       const ttl = `
         @prefix ex: <http://example.org/> .
         ex:alice ex:name "Alice" ;
                  ex:age 30 .
       `;
 
-      const store = await parseTurtle(ttl, "http://example.org/");
+      const store = await parseTurtle(ttl, 'http://example.org/');
       expect(store).toBeInstanceOf(Store);
       expect(store.size).toBe(2);
     });
 
-    it("should handle empty Turtle string", async () => {
-      const store = await parseTurtle("");
+    it('should handle empty Turtle string', async () => {
+      const store = await parseTurtle('');
       expect(store).toBeInstanceOf(Store);
       expect(store.size).toBe(0);
     });
 
-    it("should handle Turtle with prefixes", async () => {
+    it('should handle Turtle with prefixes', async () => {
       const ttl = `
         @prefix ex: <http://example.org/> .
         @prefix foaf: <http://xmlns.com/foaf/0.1/> .
@@ -90,7 +85,7 @@
       expect(store.size).toBe(3);
     });
 
-    it("should handle Turtle with blank nodes", async () => {
+    it('should handle Turtle with blank nodes', async () => {
       const ttl = `
         @prefix ex: <http://example.org/> .
         
@@ -104,105 +99,111 @@
       expect(store.size).toBe(3);
     });
 
-    it("should throw error for invalid Turtle", async () => {
-      const invalidTtl = "invalid turtle syntax {";
-      
-      await expect(parseTurtle(invalidTtl)).rejects.toThrow("Failed to parse Turtle");
-    });
-
-    it("should throw error for non-string input", async () => {
-      await expect(parseTurtle(null)).rejects.toThrow("parseTurtle: ttl must be a string");
-      await expect(parseTurtle(123)).rejects.toThrow("parseTurtle: ttl must be a string");
-    });
-
-    it("should throw error for non-string baseIRI", async () => {
-      const ttl = "ex:alice ex:name \"Alice\" .";
-      
-      await expect(parseTurtle(ttl, null)).rejects.toThrow("parseTurtle: baseIRI must be a string");
-      await expect(parseTurtle(ttl, 123)).rejects.toThrow("parseTurtle: baseIRI must be a string");
-    });
-  });
-
-  describe("toTurtle", () => {
-    it("should serialize store to Turtle", async () => {
+    it('should throw error for invalid Turtle', async () => {
+      const invalidTtl = 'invalid turtle syntax {';
+
+      await expect(parseTurtle(invalidTtl)).rejects.toThrow('Failed to parse Turtle');
+    });
+
+    it('should throw error for non-string input', async () => {
+      await expect(parseTurtle(null)).rejects.toThrow('parseTurtle: ttl must be a string');
+      await expect(parseTurtle(123)).rejects.toThrow('parseTurtle: ttl must be a string');
+    });
+
+    it('should throw error for non-string baseIRI', async () => {
+      const ttl = 'ex:alice ex:name "Alice" .';
+
+      await expect(parseTurtle(ttl, null)).rejects.toThrow('parseTurtle: baseIRI must be a string');
+      await expect(parseTurtle(ttl, 123)).rejects.toThrow('parseTurtle: baseIRI must be a string');
+    });
+  });
+
+  describe('toTurtle', () => {
+    it('should serialize store to Turtle', async () => {
       const ttl = await toTurtle(testStore);
-      expect(typeof ttl).toBe("string");
+      expect(typeof ttl).toBe('string');
       expect(ttl.length).toBeGreaterThan(0);
-      expect(ttl).toContain("Alice");
-      expect(ttl).toContain("30");
-    });
-
-    it("should serialize with custom prefixes", async () => {
+      expect(ttl).toContain('Alice');
+      expect(ttl).toContain('30');
+    });
+
+    it('should serialize with custom prefixes', async () => {
       const prefixes = {
-        ex: "http://example.org/",
-        foaf: "http://xmlns.com/foaf/0.1/"
+        ex: 'http://example.org/',
+        foaf: 'http://xmlns.com/foaf/0.1/',
       };
 
       const ttl = await toTurtle(testStore, { prefixes });
-      expect(ttl).toContain("@prefix ex:");
-      expect(ttl).toContain("@prefix foaf:");
-    });
-
-    it("should serialize with base IRI", async () => {
-      const ttl = await toTurtle(testStore, { baseIRI: "http://example.org/" });
-      expect(ttl).toContain("@base <http://example.org/>");
-    });
-
-    it("should handle empty store", async () => {
+      expect(ttl).toContain('@prefix ex:');
+      expect(ttl).toContain('@prefix foaf:');
+    });
+
+    it('should serialize with base IRI', async () => {
+      const ttl = await toTurtle(testStore, { baseIRI: 'http://example.org/' });
+      expect(ttl).toContain('@base <http://example.org/>');
+    });
+
+    it('should handle empty store', async () => {
       const emptyStore = new Store();
       const ttl = await toTurtle(emptyStore);
-      expect(ttl).toBe("");
-    });
-
-    it("should throw error for invalid store", async () => {
-      await expect(toTurtle(null)).rejects.toThrow("toTurtle: store must be a valid Store instance");
-      await expect(toTurtle("invalid")).rejects.toThrow("toTurtle: store must be a valid Store instance");
-    });
-  });
-
-  describe("toNQuads", () => {
-    it("should serialize store to N-Quads", async () => {
+      expect(ttl).toBe('');
+    });
+
+    it('should throw error for invalid store', async () => {
+      await expect(toTurtle(null)).rejects.toThrow(
+        'toTurtle: store must be a valid Store instance'
+      );
+      await expect(toTurtle('invalid')).rejects.toThrow(
+        'toTurtle: store must be a valid Store instance'
+      );
+    });
+  });
+
+  describe('toNQuads', () => {
+    it('should serialize store to N-Quads', async () => {
       const nquads = await toNQuads(testStore);
-      expect(typeof nquads).toBe("string");
+      expect(typeof nquads).toBe('string');
       expect(nquads.length).toBeGreaterThan(0);
-      expect(nquads).toContain("<http://example.org/alice>");
-      expect(nquads).toContain("Alice");
-    });
-
-    it("should serialize with custom options", async () => {
-      const nquads = await toNQuads(testStore, { 
-        baseIRI: "http://example.org/",
-        prefixes: { ex: "http://example.org/" }
+      expect(nquads).toContain('<http://example.org/alice>');
+      expect(nquads).toContain('Alice');
+    });
+
+    it('should serialize with custom options', async () => {
+      const nquads = await toNQuads(testStore, {
+        baseIRI: 'http://example.org/',
+        prefixes: { ex: 'http://example.org/' },
       });
-      expect(nquads).toContain("<http://example.org/alice>");
-    });
-
-    it("should handle empty store", async () => {
+      expect(nquads).toContain('<http://example.org/alice>');
+    });
+
+    it('should handle empty store', async () => {
       const emptyStore = new Store();
       const nquads = await toNQuads(emptyStore);
-      expect(nquads).toBe("");
-    });
-
-    it("should throw error for invalid store", async () => {
-      await expect(toNQuads(null)).rejects.toThrow("toNQuads: store must be a valid Store instance");
-    });
-  });
-
-  describe("parseJsonLd", () => {
-    it("should parse valid JSON-LD", async () => {
+      expect(nquads).toBe('');
+    });
+
+    it('should throw error for invalid store', async () => {
+      await expect(toNQuads(null)).rejects.toThrow(
+        'toNQuads: store must be a valid Store instance'
+      );
+    });
+  });
+
+  describe('parseJsonLd', () => {
+    it('should parse valid JSON-LD', async () => {
       const jsonld = {
-        "@context": {
-          "@vocab": "http://example.org/",
-          "name": "http://example.org/name",
-          "age": "http://example.org/age",
-          "knows": "http://example.org/knows"
-        },
-        "@id": "alice",
-        "name": "Alice",
-        "age": 30,
-        "knows": {
-          "@id": "bob"
-        }
+        '@context': {
+          '@vocab': 'http://example.org/',
+          name: 'http://example.org/name',
+          age: 'http://example.org/age',
+          knows: 'http://example.org/knows',
+        },
+        '@id': 'alice',
+        name: 'Alice',
+        age: 30,
+        knows: {
+          '@id': 'bob',
+        },
       };
 
       const store = await parseJsonLd(jsonld);
@@ -210,32 +211,34 @@
       expect(store.size).toBeGreaterThan(0);
     });
 
-    it("should parse JSON-LD with base IRI", async () => {
+    it('should parse JSON-LD with base IRI', async () => {
       const jsonld = {
-        "@context": {
-          "name": "http://example.org/name"
-        },
-        "@id": "alice",
-        "name": "Alice"
+        '@context': {
+          name: 'http://example.org/name',
+        },
+        '@id': 'alice',
+        name: 'Alice',
       };
 
-      const store = await parseJsonLd(jsonld, { baseIRI: "http://example.org/" });
+      const store = await parseJsonLd(jsonld, {
+        baseIRI: 'http://example.org/',
+      });
       expect(store).toBeInstanceOf(Store);
       expect(store.size).toBeGreaterThan(0);
     });
 
-    it("should handle JSON-LD array", async () => {
+    it('should handle JSON-LD array', async () => {
       const jsonld = [
         {
-          "@context": { "name": "http://example.org/name" },
-          "@id": "alice",
-          "name": "Alice"
+          '@context': { name: 'http://example.org/name' },
+          '@id': 'alice',
+          name: 'Alice',
         },
         {
-          "@context": { "name": "http://example.org/name" },
-          "@id": "bob",
-          "name": "Bob"
-        }
+          '@context': { name: 'http://example.org/name' },
+          '@id': 'bob',
+          name: 'Bob',
+        },
       ];
 
       const store = await parseJsonLd(jsonld);
@@ -243,55 +246,61 @@
       expect(store.size).toBeGreaterThan(0);
     });
 
-    it("should throw error for invalid JSON-LD", async () => {
-      const invalidJsonld = { invalid: "structure" };
-      
-      await expect(parseJsonLd(invalidJsonld)).rejects.toThrow("Failed to parse JSON-LD");
-    });
-
-    it("should throw error for non-object input", async () => {
-      await expect(parseJsonLd(123)).rejects.toThrow("parseJsonLd: jsonld must be a string or object");
-      await expect(parseJsonLd(null)).rejects.toThrow("Failed to parse JSON-LD");
-    });
-  });
-
-  describe("toJsonLd", () => {
-    it("should serialize store to JSON-LD", async () => {
+    it('should throw error for invalid JSON-LD', async () => {
+      const invalidJsonld = { invalid: 'structure' };
+
+      await expect(parseJsonLd(invalidJsonld)).rejects.toThrow('Failed to parse JSON-LD');
+    });
+
+    it('should throw error for non-object input', async () => {
+      await expect(parseJsonLd(123)).rejects.toThrow(
+        'parseJsonLd: jsonld must be a string or object'
+      );
+      await expect(parseJsonLd(null)).rejects.toThrow('Failed to parse JSON-LD');
+    });
+  });
+
+  describe('toJsonLd', () => {
+    it('should serialize store to JSON-LD', async () => {
       const jsonld = await toJsonLd(testStore);
-      expect(typeof jsonld).toBe("object");
-      expect(jsonld).toHaveProperty("@context");
-      expect(jsonld).toHaveProperty("@graph");
-    });
-
-    it("should serialize with custom context", async () => {
+      expect(typeof jsonld).toBe('object');
+      expect(jsonld).toHaveProperty('@context');
+      expect(jsonld).toHaveProperty('@graph');
+    });
+
+    it('should serialize with custom context', async () => {
       const context = {
-        "@vocab": "http://example.org/",
-        "name": "http://example.org/name",
-        "age": "http://example.org/age"
+        '@vocab': 'http://example.org/',
+        name: 'http://example.org/name',
+        age: 'http://example.org/age',
       };
 
       const jsonld = await toJsonLd(testStore, { context });
-      expect(jsonld["@context"]).toEqual(context);
-    });
-
-    it("should serialize with base IRI", async () => {
-      const jsonld = await toJsonLd(testStore, { baseIRI: "http://example.org/" });
-      expect(jsonld["@context"]).toHaveProperty("@base", "http://example.org/");
-    });
-
-    it("should handle empty store", async () => {
+      expect(jsonld['@context']).toEqual(context);
+    });
+
+    it('should serialize with base IRI', async () => {
+      const jsonld = await toJsonLd(testStore, {
+        baseIRI: 'http://example.org/',
+      });
+      expect(jsonld['@context']).toHaveProperty('@base', 'http://example.org/');
+    });
+
+    it('should handle empty store', async () => {
       const emptyStore = new Store();
       const jsonld = await toJsonLd(emptyStore);
-      expect(jsonld).toEqual({ "@context": {}, "@graph": [] });
-    });
-
-    it("should throw error for invalid store", async () => {
-      await expect(toJsonLd(null)).rejects.toThrow("toJsonLd: store must be a valid Store instance");
-    });
-  });
-
-  describe("roundtrip tests", () => {
-    it("should maintain data integrity through Turtle roundtrip", async () => {
+      expect(jsonld).toEqual({ '@context': {}, '@graph': [] });
+    });
+
+    it('should throw error for invalid store', async () => {
+      await expect(toJsonLd(null)).rejects.toThrow(
+        'toJsonLd: store must be a valid Store instance'
+      );
+    });
+  });
+
+  describe('roundtrip tests', () => {
+    it('should maintain data integrity through Turtle roundtrip', async () => {
       const originalTtl = `
         @prefix ex: <http://example.org/> .
         ex:alice ex:name "Alice" ;
@@ -307,7 +316,7 @@
       expect(store1.size).toBe(3);
     });
 
-    it("should maintain data integrity through N-Quads roundtrip", async () => {
+    it('should maintain data integrity through N-Quads roundtrip', async () => {
       const nquads1 = await toNQuads(testStore);
       const store = await parseTurtle(nquads1);
       const nquads2 = await toNQuads(store);
@@ -315,17 +324,17 @@
       expect(nquads1).toBe(nquads2);
     });
 
-    it("should maintain data integrity through JSON-LD roundtrip", async () => {
+    it('should maintain data integrity through JSON-LD roundtrip', async () => {
       const jsonld1 = await toJsonLd(testStore);
       const store = await parseJsonLd(jsonld1);
       const jsonld2 = await toJsonLd(store);
 
-      expect(jsonld1["@graph"]).toEqual(jsonld2["@graph"]);
-    });
-  });
-
-  describe("edge cases", () => {
-    it("should handle Turtle with special characters", async () => {
+      expect(jsonld1['@graph']).toEqual(jsonld2['@graph']);
+    });
+  });
+
+  describe('edge cases', () => {
+    it('should handle Turtle with special characters', async () => {
       const ttl = `
         @prefix ex: <http://example.org/> .
         ex:test ex:value "Special chars: \\"quotes\\", \\n newlines, \\t tabs" .
@@ -335,7 +344,7 @@
       expect(store.size).toBe(1);
     });
 
-    it("should handle Turtle with language tags", async () => {
+    it('should handle Turtle with language tags', async () => {
       const ttl = `
         @prefix ex: <http://example.org/> .
         ex:alice ex:name "Alice"@en ;
@@ -346,7 +355,7 @@
       expect(store.size).toBe(2);
     });
 
-    it("should handle Turtle with datatypes", async () => {
+    it('should handle Turtle with datatypes', async () => {
       const ttl = `
         @prefix ex: <http://example.org/> .
         @prefix xsd: <http://www.w3.org/2001/XMLSchema#> .
@@ -360,19 +369,19 @@
       expect(store.size).toBe(3);
     });
 
-    it("should handle large datasets efficiently", async () => {
+    it('should handle large datasets efficiently', async () => {
       const largeStore = new Store();
       for (let i = 0; i < 1000; i++) {
         largeStore.addQuad(
           namedNode(`http://example.org/resource${i}`),
-          namedNode("http://example.org/hasValue"),
+          namedNode('http://example.org/hasValue'),
           literal(`value${i}`)
         );
       }
 
       const ttl = await toTurtle(largeStore);
       expect(ttl.length).toBeGreaterThan(1000);
-      
+
       const parsedStore = await parseTurtle(ttl);
       expect(parsedStore.size).toBe(1000);
     });
