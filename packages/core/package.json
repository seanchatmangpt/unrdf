--- conflicted
+++ resolved
@@ -13,16 +13,12 @@
     "./types": "./src/types.mjs",
     "./constants": "./src/constants.mjs",
     "./validation": "./src/validation/index.mjs",
-<<<<<<< HEAD
-    "./utils/enhanced-errors": "./src/utils/enhanced-errors.mjs"
-=======
     "./health": "./src/health.mjs",
     "./logger": "./src/logger.mjs",
     "./metrics": "./src/metrics.mjs",
     "./security": "./src/security.mjs",
     "./security-schemas": "./src/security-schemas.mjs",
     "./utils/sparql-utils": "./src/utils/sparql-utils.mjs"
->>>>>>> 3473d92a
   },
   "sideEffects": false,
   "files": [
@@ -37,8 +33,8 @@
     "test:fast": "vitest run --no-coverage",
     "test:watch": "vitest --no-coverage",
     "build": "node build.config.mjs",
-    "lint": "eslint src/ test/ --max-warnings=0 --cache --cache-location .eslintcache --cache-strategy content",
-    "lint:fix": "eslint src/ test/ --fix --cache --cache-location .eslintcache --cache-strategy content",
+    "lint": "eslint src/ test/ --max-warnings=0",
+    "lint:fix": "eslint src/ test/ --fix",
     "format": "prettier --write src/ test/",
     "format:check": "prettier --check src/ test/",
     "clean": "rm -rf dist/ .nyc_output/ coverage/",
