--- conflicted
+++ resolved
@@ -36,16 +36,9 @@
     "web"
   ],
   "dependencies": {
-<<<<<<< HEAD
     "@unrdf/core": "workspace:5.0.0-beta.1",
     "@unrdf/streaming": "workspace:5.0.0-beta.1",
-    "vue": "^3.0.0"
-=======
-    "@unrdf/browser": "workspace:*",
-    "@unrdf/core": "workspace:*",
-    "@unrdf/streaming": "workspace:*",
     "vue": "^3.5.25"
->>>>>>> 8c7eea86
   },
   "peerDependencies": {
     "vue": "^3.0.0"
