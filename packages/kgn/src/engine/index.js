/**
 * DETERMINISTIC Template Engine - Complete Exports
 *
 * 4-Stage Pipeline: plan → render → post → attest
 * 100% Deterministic guarantees with cryptographic attestation
 */

<<<<<<< HEAD
// Import classes first so they can be used in factory functions
import { TemplateEngine, EnhancedTemplateEngine as _EnhancedTemplateEngine } from './template-engine.js';
=======
// Import classes for local use
import { TemplateEngine } from './template-engine.js';
>>>>>>> 3473d92a
import { DeterministicRenderer } from './renderer.js';
import { DeterministicPipeline } from './pipeline.js';

// Re-export for external use
<<<<<<< HEAD
export { TemplateEngine, EnhancedTemplateEngine } from './template-engine.js';
=======
export { TemplateEngine } from './template-engine.js';
>>>>>>> 3473d92a
export { DeterministicRenderer } from './renderer.js';
export { DeterministicPipeline } from './pipeline.js';

// Factory for deterministic engine with complete pipeline
/**
 *
 */
export function createDeterministicEngine(options = {}) {
  const pipeline = new DeterministicPipeline(options);

  return {
    pipeline,
    renderer: pipeline.renderer,

    async render(template, data, opts = {}) {
      return await pipeline.execute(template, data, opts);
    },

    async verifyDeterminism(template, data, iterations = 3) {
      return await pipeline.verifyDeterminism(template, data, iterations);
    },

    async renderBatch(batch, opts = {}) {
      return await pipeline.executeBatch(batch, opts);
    },

    getStats() { return pipeline.getStats(); },
    resetStats() { pipeline.resetStats(); }
  };
}

export default {
  TemplateEngine,
  DeterministicRenderer,
  DeterministicPipeline,
  createDeterministicEngine
};<|MERGE_RESOLUTION|>--- conflicted
+++ resolved
@@ -5,29 +5,17 @@
  * 100% Deterministic guarantees with cryptographic attestation
  */
 
-<<<<<<< HEAD
-// Import classes first so they can be used in factory functions
-import { TemplateEngine, EnhancedTemplateEngine as _EnhancedTemplateEngine } from './template-engine.js';
-=======
 // Import classes for local use
 import { TemplateEngine } from './template-engine.js';
->>>>>>> 3473d92a
 import { DeterministicRenderer } from './renderer.js';
 import { DeterministicPipeline } from './pipeline.js';
 
 // Re-export for external use
-<<<<<<< HEAD
-export { TemplateEngine, EnhancedTemplateEngine } from './template-engine.js';
-=======
 export { TemplateEngine } from './template-engine.js';
->>>>>>> 3473d92a
 export { DeterministicRenderer } from './renderer.js';
 export { DeterministicPipeline } from './pipeline.js';
 
 // Factory for deterministic engine with complete pipeline
-/**
- *
- */
 export function createDeterministicEngine(options = {}) {
   const pipeline = new DeterministicPipeline(options);
 
