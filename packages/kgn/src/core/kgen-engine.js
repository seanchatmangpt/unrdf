/**
 * @file KGEN Native Template Engine - Deterministic template processing without nunjucks
 * @module @unrdf/kgn/core/kgen-engine
 *
 * @description
 * Pipeline: plan → render → post → attest
 * Supports: Variables {{ var }}, conditionals {% if %}, loops {% for %}, filters {{ var | filter }}
 * Deterministic: All operations produce stable, reproducible output
 */

import crypto from 'crypto';
import { KGenParser } from './parser.js';
import { KGenFilters } from './filters.js';
import { KGenRenderer } from './renderer.js';
import { KGenPostProcessor } from './post-processor.js';
import { KGenAttestor } from './attestor.js';

/**
<<<<<<< HEAD
 *
 */
export class KGenTemplateEngine {
  /**
   *
=======
 * KGEN Template Engine - Main entry point for template processing
 */
export class KGenTemplateEngine {
  /**
   * Create a new KGenTemplateEngine instance
   * @param {Object} [options={}] - Engine configuration options
   * @param {boolean} [options.strictMode=true] - Enable strict mode validation
   * @param {boolean} [options.deterministicMode=true] - Enable deterministic mode
   * @param {string} [options.staticBuildTime='2024-01-01T00:00:00.000Z'] - Static timestamp for deterministic builds
   * @param {number} [options.maxDepth=10] - Maximum template nesting depth
   * @param {boolean} [options.enableIncludes=true] - Enable include statements
   * @param {boolean} [options.enableAttestation=true] - Enable cryptographic attestation
>>>>>>> 3473d92a
   */
  constructor(options = {}) {
    this.options = {
      strictMode: options.strictMode !== false,
      deterministicMode: options.deterministicMode !== false,
      staticBuildTime: options.staticBuildTime || '2024-01-01T00:00:00.000Z',
      maxDepth: options.maxDepth || 10,
      enableIncludes: options.enableIncludes !== false,
      enableAttestation: options.enableAttestation !== false,
      ...options
    };

    // Initialize pipeline components
    this.parser = new KGenParser(this.options);
    this.filters = new KGenFilters(this.options);
    this.renderer = new KGenRenderer(this.options);
    this.postProcessor = new KGenPostProcessor(this.options);
    this.attestor = new KGenAttestor(this.options);

    // Register core filters
    this.registerCoreFilters();
  }

  /**
   * PHASE 1: PLAN - Parse and analyze template
   * @param {string} template - Template content to plan
   * @param {Object} [context={}] - Context data for validation
   * @returns {Promise<Object>} Plan result with parsed template, frontmatter, variables, expressions, includes, complexity, hash
   */
  async plan(template, context = {}) {
    try {
      const parseResult = await this.parser.parse(template);

      const plan = {
        success: true,
        template: parseResult.template,
        frontmatter: parseResult.frontmatter,
        variables: parseResult.variables,
        expressions: parseResult.expressions,
        includes: parseResult.includes,
        complexity: this.calculateComplexity(parseResult),
        hash: this.hashContent(template),
        contextHash: this.hashContent(JSON.stringify(context)),
        timestamp: this.options.deterministicMode ? this.options.staticBuildTime : new Date().toISOString()
      };

      // Validate context against required variables
      if (this.options.strictMode) {
        this.validateContext(plan.variables, context, plan.frontmatter);
      }

      return plan;
    } catch (error) {
      return {
        success: false,
        error: error.message,
        phase: 'plan',
        timestamp: this.options.deterministicMode ? this.options.staticBuildTime : new Date().toISOString()
      };
    }
  }

  /**
   * PHASE 2: RENDER - Execute template with context
   * @param {Object} plan - Plan result from plan() phase
   * @param {Object} [context={}] - Context data for rendering
   * @returns {Promise<Object>} Render result with success, content, context, metadata
   */
  async render(plan, context = {}) {
    if (!plan.success) {
      return { success: false, error: 'Invalid plan provided', phase: 'render' };
    }

    try {
      // Merge frontmatter with context
      const mergedContext = {
        ...plan.frontmatter,
        ...context,
        __kgen: {
          renderTime: this.options.deterministicMode ? this.options.staticBuildTime : new Date().toISOString(),
          templateHash: plan.hash,
          contextHash: plan.contextHash,
          deterministicMode: this.options.deterministicMode
        }
      };

      // Execute rendering
      const renderResult = await this.renderer.render(plan.template, mergedContext, {
        variables: plan.variables,
        expressions: plan.expressions,
        filters: this.filters
      });

      return {
        success: true,
        content: renderResult.content,
        context: mergedContext,
        metadata: {
          ...renderResult.metadata,
          phase: 'render',
          renderTime: mergedContext.__kgen.renderTime
        }
      };
    } catch (error) {
      return {
        success: false,
        error: error.message,
        phase: 'render',
        context: context
      };
    }
  }

  /**
   * PHASE 3: POST - Post-process rendered content
   * @param {Object} renderResult - Render result from render() phase
   * @returns {Promise<Object>} Post-processed result with normalized content
   */
  async post(renderResult) {
    if (!renderResult.success) {
      return renderResult;
    }

    try {
      const postResult = await this.postProcessor.process(renderResult.content, {
        normalizeWhitespace: true,
        trimLines: true,
        ensureFinalNewline: true,
        deterministicMode: this.options.deterministicMode
      });

      return {
        ...renderResult,
        content: postResult.content,
        metadata: {
          ...renderResult.metadata,
          post: postResult.metadata,
          phase: 'post'
        }
      };
    } catch (error) {
      return {
        success: false,
        error: error.message,
        phase: 'post',
        originalResult: renderResult
      };
    }
  }

  /**
   * PHASE 4: ATTEST - Generate attestation of deterministic output
   * @param {Object} postResult - Post-processed result from post() phase
   * @returns {Promise<Object>} Attested result with cryptographic attestation
   */
  async attest(postResult) {
    if (!postResult.success || !this.options.enableAttestation) {
      return postResult;
    }

    try {
      const attestation = await this.attestor.attest(postResult.content, {
        templateHash: postResult.metadata?.renderTime ?
          this.hashContent(postResult.metadata.renderTime) : undefined,
        contextHash: postResult.context ?
          this.hashContent(JSON.stringify(postResult.context)) : undefined,
        deterministicMode: this.options.deterministicMode
      });

      return {
        ...postResult,
        attestation,
        metadata: {
          ...postResult.metadata,
          attestation: attestation.metadata,
          phase: 'attest'
        }
      };
    } catch (error) {
      return {
        success: false,
        error: error.message,
        phase: 'attest',
        originalResult: postResult
      };
    }
  }

  /**
   * Complete pipeline: plan → render → post → attest
   * @param {string} template - Template content to execute
   * @param {Object} [context={}] - Context data for rendering
   * @returns {Promise<Object>} Final result with all pipeline phases complete
   */
  async execute(template, context = {}) {
    const plan = await this.plan(template, context);
    const renderResult = await this.render(plan, context);
    const postResult = await this.post(renderResult);
    const finalResult = await this.attest(postResult);

    return finalResult;
  }

  /**
   * Simple render method for basic use cases
   * @param {string} template - Template content to render
   * @param {Object} [context={}] - Context data for rendering
   * @returns {Promise<string>} Rendered content as string
   */
  async renderTemplate(template, context = {}) {
    // Use a simplified pipeline without post-processing for simple rendering
    const plan = await this.plan(template, context);
    if (!plan.success) return '';

    const renderResult = await this.render(plan, context);
    if (!renderResult.success) return '';

    // Return content without post-processing to avoid final newlines
    return renderResult.content || '';
  }

  /**
   * Register core filters
   * Registers text, data, and format filters for template use
   */
  registerCoreFilters() {
    // Text filters
    this.filters.register('upper', (str) => String(str || '').toUpperCase());
    this.filters.register('lower', (str) => String(str || '').toLowerCase());
    this.filters.register('trim', (str) => String(str || '').trim());
    this.filters.register('replace', (str, search, replace) =>
      String(str || '').replace(new RegExp(search, 'g'), replace));
    this.filters.register('split', (str, separator) =>
      String(str || '').split(separator || ''));
    this.filters.register('join', (arr, separator) =>
      Array.isArray(arr) ? arr.join(separator || '') : arr);
    this.filters.register('slice', (str, start, end) =>
      String(str || '').slice(start, end));

    // Data filters
    this.filters.register('default', (value, defaultValue) =>
      (value === null || value === undefined || value === '') ? defaultValue : value);
    this.filters.register('unique', (arr) =>
      Array.isArray(arr) ? [...new Set(arr)] : arr);
    this.filters.register('sort', (arr, key) => {
      if (!Array.isArray(arr)) return arr;
      return [...arr].sort((a, b) => {
        const aVal = key ? a[key] : a;
        const bVal = key ? b[key] : b;
        return aVal > bVal ? 1 : aVal < bVal ? -1 : 0;
      });
    });
    this.filters.register('groupby', (arr, key) => {
      if (!Array.isArray(arr)) return {};
      return arr.reduce((groups, item) => {
        const groupKey = typeof item === 'object' ? item[key] : item;
        groups[groupKey] = groups[groupKey] || [];
        groups[groupKey].push(item);
        return groups;
      }, {});
    });
    this.filters.register('map', (arr, key) => {
      if (!Array.isArray(arr)) return arr;
      return arr.map(item => typeof item === 'object' ? item[key] : item);
    });
    this.filters.register('sum', (arr, key) => {
      if (!Array.isArray(arr)) return 0;
      return arr.reduce((sum, item) => {
        const val = key ? item[key] : item;
        return sum + (Number(val) || 0);
      }, 0);
    });
    this.filters.register('count', (arr) => Array.isArray(arr) ? arr.length : 0);

    // Format filters
    this.filters.register('json', (obj, indent) => {
      try {
        return JSON.stringify(obj, null, indent || 0);
      } catch (e) {
        return '{}';
      }
    });
    this.filters.register('md', (str) => {
      // Basic markdown escaping
      return String(str || '').replace(/[*_`]/g, '\\$&');
    });
    this.filters.register('csv', (arr) => {
      if (!Array.isArray(arr)) return '';
      return arr.map(item =>
        typeof item === 'object' ? JSON.stringify(item) : String(item)
      ).join(',');
    });
  }

  /**
   * Calculate template complexity score
   * @param {Object} parseResult - Parse result from parser
   * @param {Array} [parseResult.variables=[]] - Variables in template
   * @param {Array} [parseResult.expressions=[]] - Expressions in template
   * @param {Array} [parseResult.includes=[]] - Includes in template
   * @returns {number} Complexity score
   */
  calculateComplexity(parseResult) {
    const { variables = [], expressions = [], includes = [] } = parseResult;
    return variables.length + expressions.length * 2 + includes.length * 3;
  }

  /**
   * Validate context has required variables
   * @param {Array<string>} variables - Required variable names
   * @param {Object} context - Context object to validate
   * @param {Object} frontmatter - Frontmatter data
   * @throws {Error} When required variables are missing
   */
  validateContext(variables, context, frontmatter) {
    const missing = [];
    const available = new Set([
      ...Object.keys(context || {}),
      ...Object.keys(frontmatter || {}),
      '__kgen'
    ]);

    // Common loop variables that are typically not required
    const loopVars = new Set(['item', 'index', 'key', 'value', 'loop']);

    variables.forEach(varName => {
      if (!available.has(varName) && !loopVars.has(varName)) {
        missing.push(varName);
      }
    });

    if (missing.length > 0) {
      throw new Error(`Missing required variables: ${missing.join(', ')}`);
    }
  }

  /**
   * Generate deterministic content hash
   * @param {string} content - Content to hash
   * @returns {string} SHA-256 hash as hex string
   */
  hashContent(content) {
    return crypto.createHash('sha256').update(String(content || ''), 'utf8').digest('hex');
  }

  /**
   * Get engine statistics
   * @returns {Object} Engine configuration and statistics
   */
  getStats() {
    return {
      ...this.options,
      filterCount: this.filters.getFilterCount(),
      version: '2.0.0-kgen-native'
    };
  }

  /**
   * Verify deterministic behavior across multiple runs
   * @param {string} template - Template to verify
   * @param {Object} context - Context for rendering
   * @param {number} [iterations=3] - Number of iterations to test
   * @returns {Promise<Object>} Verification result with isDeterministic, iterations, successfulRuns, uniqueOutputs, results
   */
  async verifyDeterminism(template, context, iterations = 3) {
    const results = [];
    const hashes = new Set();

    for (let i = 0; i < iterations; i++) {
      const result = await this.execute(template, context);
      if (result.success) {
        const hash = this.hashContent(result.content);
        results.push({ iteration: i + 1, hash, success: true });
        hashes.add(hash);
      } else {
        results.push({ iteration: i + 1, success: false, error: result.error });
      }
    }

    return {
      isDeterministic: hashes.size === 1,
      iterations,
      successfulRuns: results.filter(r => r.success).length,
      uniqueOutputs: hashes.size,
      results: results.slice(0, 2) // Show first 2 for comparison
    };
  }
}

export default KGenTemplateEngine;<|MERGE_RESOLUTION|>--- conflicted
+++ resolved
@@ -16,13 +16,6 @@
 import { KGenAttestor } from './attestor.js';
 
 /**
-<<<<<<< HEAD
- *
- */
-export class KGenTemplateEngine {
-  /**
-   *
-=======
  * KGEN Template Engine - Main entry point for template processing
  */
 export class KGenTemplateEngine {
@@ -35,7 +28,6 @@
    * @param {number} [options.maxDepth=10] - Maximum template nesting depth
    * @param {boolean} [options.enableIncludes=true] - Enable include statements
    * @param {boolean} [options.enableAttestation=true] - Enable cryptographic attestation
->>>>>>> 3473d92a
    */
   constructor(options = {}) {
     this.options = {
