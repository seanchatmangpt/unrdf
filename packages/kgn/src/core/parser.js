/**
 * @file KGEN Template Parser - Parse template syntax without nunjucks
 * @module @unrdf/kgn/core/parser
 *
 * @description
 * Supports:
 * - Variables: {{ variable }}
 * - Filters: {{ variable | filter }}
 * - Conditions: {% if condition %}...{% endif %}
 * - Loops: {% for item in items %}...{% endfor %}
 * - Comments: {# comment #}
 * - Frontmatter: YAML header
 */

// Use existing frontmatter parser if available, fallback to basic parsing

/**
<<<<<<< HEAD
 *
 */
export class KGenParser {
  /**
   *
=======
 * KGEN Template Parser class
 */
export class KGenParser {
  /**
   * Create a new KGenParser instance
   * @param {Object} [options={}] - Parser configuration options
   * @param {number} [options.maxDepth=10] - Maximum nesting depth for templates
   * @param {boolean} [options.enableIncludes=true] - Enable include statement processing
   * @param {boolean} [options.strictMode=true] - Enable strict syntax validation
>>>>>>> 3473d92a
   */
  constructor(options = {}) {
    this.options = {
      maxDepth: options.maxDepth || 10,
      enableIncludes: options.enableIncludes !== false,
      strictMode: options.strictMode !== false,
      ...options
    };

    // Template syntax patterns
    this.patterns = {
      variable: /\{\{\s*([^}]+)\s*\}\}/g,
      expression: /\{\%\s*([^%]+)\s*\%\}/g,
      comment: /\{#\s*([^#]+)\s*#\}/g,
      frontmatter: /^---\n([\s\S]*?)\n---\n([\s\S]*)$/
    };
  }

  /**
   * Parse template content into structured format
   * @param {string} template - Template content to parse
   * @returns {Promise<Object>} Parse result with template structure
   * @returns {string} return.template - Parsed template content
   * @returns {Object} return.frontmatter - Extracted frontmatter data
   * @returns {Array<string>} return.variables - Extracted variable names
   * @returns {Array<Object>} return.expressions - Extracted expressions
   * @returns {Array<Object>} return.includes - Include statements
   * @returns {Array<Object>} return.comments - Template comments
   * @returns {Object} return.structure - Structural analysis
   * @throws {Error} When parse error occurs
   */
  async parse(template) {
    try {
      // Extract frontmatter if present
      const { frontmatter, content } = this.parseFrontmatter(template);

      // Parse template structure
      const parseResult = {
        template: content,
        frontmatter: frontmatter || {},
        variables: this.extractVariables(content),
        expressions: this.extractExpressions(content),
        includes: this.extractIncludes(content),
        comments: this.extractComments(content),
        structure: this.analyzeStructure(content)
      };

      // Validate syntax
      if (this.options.strictMode) {
        this.validateSyntax(parseResult);
      }

      return parseResult;
    } catch (error) {
      throw new Error(`Parse error: ${error.message}`);
    }
  }

  /**
   * Parse frontmatter from template
   * @param {string} template - Template content with optional frontmatter
   * @returns {Object} Frontmatter parse result
   * @returns {Object} return.frontmatter - Parsed frontmatter data
   * @returns {string} return.content - Template content without frontmatter
   */
  parseFrontmatter(template) {
    const match = template.match(this.patterns.frontmatter);

    if (match) {
      try {
        // Try to parse YAML frontmatter
        const yamlContent = match[1];
        const templateContent = match[2];

        // Basic YAML parsing (simplified)
        const frontmatter = this.parseBasicYAML(yamlContent);

        return {
          frontmatter,
          content: templateContent
        };
      } catch (error) {
        // Fallback to basic parsing
        return {
          frontmatter: {},
          content: template
        };
      }
    }

    return {
      frontmatter: {},
      content: template
    };
  }

  /**
   * Basic YAML parser for frontmatter (simplified)
   * @param {string} yamlContent - YAML content to parse
   * @returns {Object} Parsed YAML data as JavaScript object
   */
  parseBasicYAML(yamlContent) {
    const result = {};
    const lines = yamlContent.split('\n');

    for (const line of lines) {
      const trimmed = line.trim();
      if (!trimmed || trimmed.startsWith('#')) continue;

      const colonIndex = trimmed.indexOf(':');
      if (colonIndex === -1) continue;

      const key = trimmed.substring(0, colonIndex).trim();
      let value = trimmed.substring(colonIndex + 1).trim();

      // Parse basic value types
      if (value.startsWith('"') && value.endsWith('"')) {
        value = value.slice(1, -1);
      } else if (value.startsWith("'") && value.endsWith("'")) {
        value = value.slice(1, -1);
      } else if (value === 'true') {
        value = true;
      } else if (value === 'false') {
        value = false;
      } else if (value === 'null') {
        value = null;
      } else if (/^-?\d+(\.\d+)?$/.test(value)) {
        value = parseFloat(value);
      }

      result[key] = value;
    }

    return result;
  }

  /**
   * Extract variables from template content
   * @param {string} content - Template content to analyze
   * @returns {Array<string>} Array of required variable names
   */
  extractVariables(content) {
    const variables = new Set();
    const optionalVariables = new Set();
    let match;

    // Reset regex state
    this.patterns.variable.lastIndex = 0;

    while ((match = this.patterns.variable.exec(content)) !== null) {
      const variableExpr = match[1].trim();

      // Handle filtered variables: {{ variable | filter }}
      const parts = variableExpr.split('|');
      const [variableName] = parts[0].trim().split('.');

      // Skip loop variables and built-ins
      if (!this.isBuiltinVariable(variableName)) {
        variables.add(variableName);

        // Check if variable has default filter (makes it optional)
        if (parts.length > 1) {
          const filters = parts.slice(1);
          for (const filterExpr of filters) {
            const filterName = filterExpr.trim().split(/[\s(]/)[0];
            if (filterName === 'default') {
              optionalVariables.add(variableName);
              break;
            }
          }
        }
      }
    }

    // Return only required variables (excluding optional ones)
    const required = Array.from(variables).filter(v => !optionalVariables.has(v));
    return required;
  }

  /**
   * Extract expressions (conditionals, loops, etc.)
   * @param {string} content - Template content to analyze
   * @returns {Array<Object>} Array of expression objects with type, expression, position, raw
   */
  extractExpressions(content) {
    const expressions = [];
    let match;

    // Reset regex state
    this.patterns.expression.lastIndex = 0;

    while ((match = this.patterns.expression.exec(content)) !== null) {
      const expr = match[1].trim();
      const type = this.getExpressionType(expr);

      expressions.push({
        type,
        expression: expr,
        position: match.index,
        raw: match[0]
      });
    }

    return expressions;
  }

  /**
   * Extract include statements
   * @param {string} content - Template content to analyze
   * @returns {Array<Object>} Array of include objects with path, position, raw
   */
  extractIncludes(content) {
    const includes = [];
    const expressions = this.extractExpressions(content);

    expressions.forEach(expr => {
      if (expr.type === 'include') {
        const pathMatch = expr.expression.match(/include\s+['"]([^'"]+)['"]/);
        if (pathMatch) {
          includes.push({
            path: pathMatch[1],
            position: expr.position,
            raw: expr.raw
          });
        }
      }
    });

    return includes;
  }

  /**
   * Extract comments
   * @param {string} content - Template content to analyze
   * @returns {Array<Object>} Array of comment objects with text, position, raw
   */
  extractComments(content) {
    const comments = [];
    let match;

    // Reset regex state
    this.patterns.comment.lastIndex = 0;

    while ((match = this.patterns.comment.exec(content)) !== null) {
      comments.push({
        text: match[1].trim(),
        position: match.index,
        raw: match[0]
      });
    }

    return comments;
  }

  /**
   * Analyze template structure
   * @param {string} content - Template content to analyze
   * @returns {Object} Structure analysis with conditionals, loops, includes, blocks, macros, depth counts
   */
  analyzeStructure(content) {
    const expressions = this.extractExpressions(content);

    const structure = {
      conditionals: 0,
      loops: 0,
      includes: 0,
      blocks: 0,
      macros: 0,
      depth: 0
    };

    const stack = [];

    expressions.forEach(expr => {
      switch (expr.type) {
        case 'if':
          structure.conditionals++;
          stack.push('if');
          break;
        case 'elif':
        case 'else':
          // Don't increment depth for elif/else
          break;
        case 'endif':
          if (stack.length > 0 && stack[stack.length - 1] === 'if') {
            stack.pop();
          }
          break;
        case 'for':
          structure.loops++;
          stack.push('for');
          break;
        case 'endfor':
          if (stack.length > 0 && stack[stack.length - 1] === 'for') {
            stack.pop();
          }
          break;
        case 'include':
          structure.includes++;
          break;
        case 'block':
          structure.blocks++;
          stack.push('block');
          break;
        case 'endblock':
          if (stack.length > 0 && stack[stack.length - 1] === 'block') {
            stack.pop();
          }
          break;
        case 'macro':
          structure.macros++;
          break;
      }

      // Track maximum nesting depth
      structure.depth = Math.max(structure.depth, stack.length);
    });

    return structure;
  }

  /**
   * Get expression type from expression string
   * @param {string} expr - Expression string to classify
   * @returns {string} Expression type (if, else, elif, endif, for, endfor, include, block, endblock, macro, endmacro, set, unknown)
   */
  getExpressionType(expr) {
    const trimmed = expr.trim().toLowerCase();

    if (trimmed.startsWith('if ')) return 'if';
    if (trimmed === 'else') return 'else';
    if (trimmed.startsWith('elif ')) return 'elif';
    if (trimmed === 'endif') return 'endif';
    if (trimmed.startsWith('for ')) return 'for';
    if (trimmed === 'endfor') return 'endfor';
    if (trimmed.startsWith('include ')) return 'include';
    if (trimmed.startsWith('block ')) return 'block';
    if (trimmed === 'endblock') return 'endblock';
    if (trimmed.startsWith('macro ')) return 'macro';
    if (trimmed === 'endmacro') return 'endmacro';
    if (trimmed.startsWith('set ')) return 'set';

    return 'unknown';
  }

  /**
   * Check if variable is a built-in
   * @param {string} name - Variable name to check
   * @returns {boolean} True if variable is a built-in
   */
  isBuiltinVariable(name) {
    const builtins = new Set([
      'loop', 'super', '__kgen', 'true', 'false', 'null', 'undefined'
    ]);

    return builtins.has(name) || name.startsWith('__');
  }

  /**
   * Validate template syntax
   * @param {Object} parseResult - Parse result to validate
   * @param {Array<Object>} parseResult.expressions - Expressions to validate
   * @param {Object} parseResult.structure - Structure to validate
   * @throws {Error} When syntax validation fails
   */
  validateSyntax(parseResult) {
    const { expressions } = parseResult;
    const errors = [];
    const stack = [];

    // Check for balanced expressions
    expressions.forEach((expr, index) => {
      switch (expr.type) {
        case 'if':
          stack.push({ type: 'if', index });
          break;
        case 'endif':
          if (stack.length === 0 || stack[stack.length - 1].type !== 'if') {
            errors.push(`Unmatched {% endif %} at position ${expr.position}`);
          } else {
            stack.pop();
          }
          break;
        case 'for':
          stack.push({ type: 'for', index });
          break;
        case 'endfor':
          if (stack.length === 0 || stack[stack.length - 1].type !== 'for') {
            errors.push(`Unmatched {% endfor %} at position ${expr.position}`);
          } else {
            stack.pop();
          }
          break;
        case 'block':
          stack.push({ type: 'block', index });
          break;
        case 'endblock':
          if (stack.length === 0 || stack[stack.length - 1].type !== 'block') {
            errors.push(`Unmatched {% endblock %} at position ${expr.position}`);
          } else {
            stack.pop();
          }
          break;
      }
    });

    // Check for unclosed expressions
    stack.forEach(unclosed => {
      const expr = expressions[unclosed.index];
      errors.push(`Unclosed {% ${expr.type} %} at position ${expr.position}`);
    });

    // Check depth limits
    if (parseResult.structure.depth > this.options.maxDepth) {
      errors.push(`Template nesting depth ${parseResult.structure.depth} exceeds maximum ${this.options.maxDepth}`);
    }

    if (errors.length > 0) {
      throw new Error(`Syntax validation failed:\n${errors.join('\n')}`);
    }
  }

  /**
   * Check if template is deterministic
   * @param {Object} parseResult - Parse result to check
   * @param {Array<string>} parseResult.variables - Variables to check
   * @param {Array<Object>} parseResult.expressions - Expressions to check
   * @returns {Object} Result with deterministic boolean and reasons array
   */
  isDeterministic(parseResult) {
    const { variables, expressions } = parseResult;

    // Check for non-deterministic variables
    const nonDeterministicVars = variables.filter(name =>
      ['now', 'random', 'uuid'].includes(name)
    );

    if (nonDeterministicVars.length > 0) {
      return {
        deterministic: false,
        reasons: [`Non-deterministic variables: ${nonDeterministicVars.join(', ')}`]
      };
    }

    // Check for non-deterministic expressions
    const nonDeterministicExpressions = expressions.filter(expr =>
      /\b(now|random|uuid)\b/.test(expr.expression)
    );

    if (nonDeterministicExpressions.length > 0) {
      return {
        deterministic: false,
        reasons: [`Non-deterministic expressions found`]
      };
    }

    return { deterministic: true, reasons: [] };
  }

  /**
   * Get parser statistics
   * @returns {Object} Parser configuration and supported patterns
   */
  getStats() {
    return {
      ...this.options,
      supportedPatterns: Object.keys(this.patterns)
    };
  }
}

export default KGenParser;<|MERGE_RESOLUTION|>--- conflicted
+++ resolved
@@ -15,13 +15,6 @@
 // Use existing frontmatter parser if available, fallback to basic parsing
 
 /**
-<<<<<<< HEAD
- *
- */
-export class KGenParser {
-  /**
-   *
-=======
  * KGEN Template Parser class
  */
 export class KGenParser {
@@ -31,7 +24,6 @@
    * @param {number} [options.maxDepth=10] - Maximum nesting depth for templates
    * @param {boolean} [options.enableIncludes=true] - Enable include statement processing
    * @param {boolean} [options.strictMode=true] - Enable strict syntax validation
->>>>>>> 3473d92a
    */
   constructor(options = {}) {
     this.options = {
