/**
 * @file KGEN Template Renderer - Execute template logic without nunjucks
 * @module @unrdf/kgn/core/renderer
 *
 * @description
 * Handles:
 * - Variable interpolation: {{ variable }}
 * - Filter application: {{ variable | filter }}
 * - Conditional rendering: {% if %}...{% endif %}
 * - Loop rendering: {% for %}...{% endfor %}
 * - Include processing: {% include %}
 */

/**
<<<<<<< HEAD
 *
 */
export class KGenRenderer {
  /**
   *
=======
 * KGEN Template Renderer class
 */
export class KGenRenderer {
  /**
   * Create a new KGenRenderer instance
   * @param {Object} [options={}] - Renderer configuration options
   * @param {number} [options.maxDepth=10] - Maximum rendering depth
   * @param {boolean} [options.enableIncludes=true] - Enable include processing
   * @param {boolean} [options.strictMode=true] - Enable strict error handling
   * @param {boolean} [options.deterministicMode=true] - Enable deterministic mode
>>>>>>> 3473d92a
   */
  constructor(options = {}) {
    this.options = {
      maxDepth: options.maxDepth || 10,
      enableIncludes: options.enableIncludes !== false,
      strictMode: options.strictMode !== false,
      deterministicMode: options.deterministicMode !== false,
      ...options
    };

    // Rendering patterns
    this.patterns = {
      variable: /\{\{\s*([^}]+)\s*\}\}/g,
      expression: /\{\%\s*([^%]+)\s*\%\}/g,
      comment: /\{#\s*([^#]+)\s*#\}/g
    };

    this.renderDepth = 0;
  }

  /**
   * Render template with context
   * @param {string} template - Template content to render
   * @param {Object} context - Context data for template variables
   * @param {Object} [options={}] - Rendering options
   * @param {Object} options.filters - Filter instance (required)
   * @returns {Promise<Object>} Render result with content and metadata
   */
  async render(template, context, options = {}) {
    this.renderDepth = 0;

    const { filters } = options;

    if (!filters) {
      throw new Error('Filters instance required for rendering');
    }

    try {
      const result = await this.processTemplate(template, context, filters);

      return {
        content: result,
        metadata: {
          renderTime: this.options.deterministicMode ? '2024-01-01T00:00:00.000Z' : new Date().toISOString(),
          maxDepthReached: this.renderDepth,
          deterministicMode: this.options.deterministicMode
        }
      };
    } catch (error) {
      throw new Error(`Rendering failed: ${error.message}`);
    }
  }

  /**
   * Process template content recursively
   * @param {string} template - Template content
   * @param {Object} context - Context data
   * @param {Object} filters - Filter instance
   * @param {number} [depth=0] - Current recursion depth
   * @returns {Promise<string>} Processed template content
   */
  async processTemplate(template, context, filters, depth = 0) {
    if (depth > this.options.maxDepth) {
      throw new Error(`Maximum rendering depth ${this.options.maxDepth} exceeded`);
    }

    this.renderDepth = Math.max(this.renderDepth, depth);

    let processed = template;

    // Remove comments first
    processed = this.removeComments(processed);

    // Process expressions (conditionals, loops, etc.)
    processed = await this.processExpressions(processed, context, filters, depth);

    // Process variables and filters
    processed = this.processVariables(processed, context, filters);

    return processed;
  }

  /**
   * Remove template comments
   * @param {string} template - Template content
   * @returns {string} Template without comments
   */
  removeComments(template) {
    return template.replace(this.patterns.comment, '');
  }

  /**
   * Process template expressions (if, for, etc.)
   * @param {string} template - Template content
   * @param {Object} context - Context data
   * @param {Object} filters - Filter instance
   * @param {number} depth - Current recursion depth
   * @returns {Promise<string>} Processed template
   */
  async processExpressions(template, context, filters, depth) {
    let processed = template;

    // Process conditionals
    processed = await this.processConditionals(processed, context, filters, depth);

    // Process loops
    processed = await this.processLoops(processed, context, filters, depth);

    // Process includes
    if (this.options.enableIncludes) {
      processed = await this.processIncludes(processed, context, filters, depth);
    }

    return processed;
  }

  /**
   * Process conditional expressions
   * @param {string} template - Template content
   * @param {Object} context - Context data
   * @param {Object} filters - Filter instance
   * @param {number} depth - Current recursion depth
   * @returns {Promise<string>} Processed template with conditionals resolved
   */
  async processConditionals(template, context, filters, depth) {
    const ifPattern = /\{\%\s*if\s+([^%]+)\s*\%\}([\s\S]*?)(\{\%\s*else\s*\%\}([\s\S]*?))?\{\%\s*endif\s*\%\}/g;

    let match;
    let processed = template;

    // Process from end to start to avoid position shifts
    const matches = [];
    while ((match = ifPattern.exec(template)) !== null) {
      matches.push(match);
    }

    for (let i = matches.length - 1; i >= 0; i--) {
      match = matches[i];
      const [fullMatch, condition, ifContent, _elseBlock, elseContent] = match;

      try {
        const conditionResult = this.evaluateCondition(condition.trim(), context);
        let replacement;

        if (conditionResult) {
          replacement = await this.processTemplate(ifContent, context, filters, depth + 1);
        } else if (elseContent !== undefined) {
          replacement = await this.processTemplate(elseContent, context, filters, depth + 1);
        } else {
          replacement = '';
        }

        processed = processed.substring(0, match.index) + replacement + processed.substring(match.index + fullMatch.length);
      } catch (error) {
        if (this.options.strictMode) {
          throw new Error(`Conditional evaluation failed: ${error.message}`);
        }
        // Replace with empty string in non-strict mode
        const replacement = '';
        processed = processed.substring(0, match.index) + replacement + processed.substring(match.index + fullMatch.length);
      }
    }

    return processed;
  }

  /**
   * Process loop expressions
   * @param {string} template - Template content
   * @param {Object} context - Context data
   * @param {Object} filters - Filter instance
   * @param {number} depth - Current recursion depth
   * @returns {Promise<string>} Processed template with loops expanded
   */
  async processLoops(template, context, filters, depth) {
    const forPattern = /\{\%\s*for\s+(\w+)\s+in\s+([^%]+)\s*\%\}([\s\S]*?)\{\%\s*endfor\s*\%\}/g;

    let match;
    let processed = template;

    // Process from end to start to avoid position shifts
    const matches = [];
    while ((match = forPattern.exec(template)) !== null) {
      matches.push(match);
    }

    for (let i = matches.length - 1; i >= 0; i--) {
      match = matches[i];
      const [fullMatch, itemVar, arrayExpr, loopContent] = match;

      try {
        const array = this.evaluateExpression(arrayExpr.trim(), context);
        let replacement = '';

        if (Array.isArray(array)) {
          for (let index = 0; index < array.length; index++) {
            const item = array[index];

            // Create loop context
            const loopContext = {
              ...context,
              [itemVar]: item,
              loop: {
                index: index,
                index0: index,
                index1: index + 1,
                first: index === 0,
                last: index === array.length - 1,
                length: array.length,
                revindex: array.length - index,
                revindex0: array.length - index - 1
              }
            };

            const loopResult = await this.processTemplate(loopContent, loopContext, filters, depth + 1);
            replacement += loopResult;
          }
        } else if (array) {
          // Handle single item as array of one
          const loopContext = {
            ...context,
            [itemVar]: array,
            loop: {
              index: 0,
              index0: 0,
              index1: 1,
              first: true,
              last: true,
              length: 1,
              revindex: 1,
              revindex0: 0
            }
          };

          replacement = await this.processTemplate(loopContent, loopContext, filters, depth + 1);
        }

        processed = processed.substring(0, match.index) + replacement + processed.substring(match.index + fullMatch.length);
      } catch (error) {
        if (this.options.strictMode) {
          throw new Error(`Loop processing failed: ${error.message}`);
        }
        // Replace with empty string in non-strict mode
        const replacement = '';
        processed = processed.substring(0, match.index) + replacement + processed.substring(match.index + fullMatch.length);
      }
    }

    return processed;
  }

  /**
   * Process include expressions
   * @param {string} template - Template content
   * @param {Object} context - Context data
   * @param {Object} filters - Filter instance
   * @param {number} depth - Current recursion depth
   * @returns {Promise<string>} Processed template with includes resolved
   */
  async processIncludes(template, _context, _filters, _depth) {
    const includePattern = /\{\%\s*include\s+['"]([^'"]+)['"]\s*\%\}/g;

    let match;
    let processed = template;

    // Process includes (simplified - no actual file loading for security)
    while ((match = includePattern.exec(processed)) !== null) {
      const [fullMatch, includePath] = match;

      if (this.options.strictMode) {
        throw new Error(`Include processing not implemented: ${includePath}`);
      }

      // In non-strict mode, replace with comment
      const replacement = `<!-- Include: ${includePath} -->`;
      processed = processed.replace(fullMatch, replacement);
    }

    return processed;
  }

  /**
   * Process variable interpolations and filters
   * @param {string} template - Template content
   * @param {Object} context - Context data
   * @param {Object} filters - Filter instance
   * @returns {string} Template with variables interpolated
   */
  processVariables(template, context, filters) {
    return template.replace(this.patterns.variable, (match, expression) => {
      try {
        const trimmed = expression.trim();

        // Check for filters: {{ variable | filter1 | filter2 }}
        const parts = trimmed.split('|').map(p => p.trim());
        let value = this.evaluateExpression(parts[0], context);

        // Apply filters in sequence
        for (let i = 1; i < parts.length; i++) {
          const filterExpr = parts[i].trim();

          // Parse filter with parentheses: filter(arg1, arg2) or filter arg1 arg2
          let filterName, filterArgs = [];

          if (filterExpr.includes('(')) {
            // Handle filter(arg1, arg2) syntax
            const match = filterExpr.match(/^([a-zA-Z_][a-zA-Z0-9_]*)\((.*)\)$/);
            if (match) {
              filterName = match[1];
              const argsStr = match[2].trim();
              if (argsStr) {
                // Split arguments by comma, respecting quotes
                filterArgs = this.parseFilterArguments(argsStr);
              }
            } else {
              throw new Error(`Invalid filter syntax: ${filterExpr}`);
            }
          } else {
            // Handle filter arg1 arg2 syntax
            const parts = filterExpr.split(/\s+/);
            filterName = parts[0];
            filterArgs = parts.slice(1);
          }

          // Parse filter arguments
          const parsedArgs = filterArgs.map(arg => this.parseArgument(arg, context));

          value = filters.apply(filterName, value, ...parsedArgs);
        }

        return String(value !== null && value !== undefined ? value : '');
      } catch (error) {
        if (this.options.strictMode) {
          throw new Error(`Variable processing failed: ${error.message}`);
        }
        return match; // Return original expression on error
      }
    });
  }

  /**
   * Evaluate condition expression
   * @param {string} condition - Condition expression to evaluate
   * @param {Object} context - Context data
   * @returns {boolean} Evaluation result
   */
  evaluateCondition(condition, context) {
    // Simple condition evaluation
    // Supports: variable, variable == value, variable != value, !variable

    if (condition.includes('==')) {
      const [left, right] = condition.split('==').map(s => s.trim());
      return this.evaluateExpression(left, context) == this.parseValue(right, context);
    }

    if (condition.includes('!=')) {
      const [left, right] = condition.split('!=').map(s => s.trim());
      return this.evaluateExpression(left, context) != this.parseValue(right, context);
    }

    if (condition.startsWith('!')) {
      const expr = condition.substring(1).trim();
      return !this.isTruthy(this.evaluateExpression(expr, context));
    }

    // Simple truthiness check
    return this.isTruthy(this.evaluateExpression(condition, context));
  }

  /**
   * Evaluate expression to get value from context
   * @param {string} expr - Expression to evaluate
   * @param {Object} context - Context data
   * @returns {*} Evaluated value
   */
  evaluateExpression(expr, context) {
    if (!expr) return '';

    // Handle literals
    if (expr.startsWith('"') && expr.endsWith('"')) {
      return expr.slice(1, -1);
    }
    if (expr.startsWith("'") && expr.endsWith("'")) {
      return expr.slice(1, -1);
    }

    // Handle numbers
    if (/^-?\d+(\.\d+)?$/.test(expr)) {
      return parseFloat(expr);
    }

    // Handle booleans
    if (expr === 'true') return true;
    if (expr === 'false') return false;
    if (expr === 'null') return null;

    // Handle object property access
    const parts = expr.split('.');
    let value = context;

    for (const part of parts) {
      if (value === null || value === undefined) return '';
      value = value[part];
    }

    return value !== undefined ? value : '';
  }

  /**
   * Parse filter arguments from a comma-separated string, respecting quotes
   * @param {string} argsStr - Arguments string
   * @returns {Array<string>} Parsed arguments
   */
  parseFilterArguments(argsStr) {
    const args = [];
    let current = '';
    let inQuotes = false;
    let quoteChar = null;

    for (let i = 0; i < argsStr.length; i++) {
      const char = argsStr[i];

      if ((char === '"' || char === "'") && !inQuotes) {
        inQuotes = true;
        quoteChar = char;
        current += char;
      } else if (char === quoteChar && inQuotes) {
        inQuotes = false;
        quoteChar = null;
        current += char;
      } else if (char === ',' && !inQuotes) {
        args.push(current.trim());
        current = '';
      } else {
        current += char;
      }
    }

    if (current.trim()) {
      args.push(current.trim());
    }

    return args;
  }

  /**
   * Parse argument value (string, number, or variable reference)
   * @param {string} arg - Argument to parse
   * @param {Object} context - Context data
   * @returns {*} Parsed value
   */
  parseArgument(arg, context) {
    // Handle quoted strings
    if ((arg.startsWith('"') && arg.endsWith('"')) || (arg.startsWith("'") && arg.endsWith("'"))) {
      return arg.slice(1, -1);
    }

    // Handle numbers
    if (/^-?\d+(\.\d+)?$/.test(arg)) {
      return parseFloat(arg);
    }

    // Handle booleans
    if (arg === 'true') return true;
    if (arg === 'false') return false;
    if (arg === 'null') return null;

    // Handle variable reference
    return this.evaluateExpression(arg, context);
  }

  /**
   * Parse value with context substitution
   * @param {string} value - Value to parse
   * @param {Object} context - Context data
   * @returns {*} Parsed value
   */
  parseValue(value, context) {
    return this.parseArgument(value, context);
  }

  /**
   * Check if value is truthy in template context
   * @param {*} value - Value to check
   * @returns {boolean} True if value is truthy
   */
  isTruthy(value) {
    if (value === null || value === undefined) return false;
    if (value === '') return false;
    if (value === 0) return false;
    if (value === false) return false;
    if (Array.isArray(value) && value.length === 0) return false;
    if (typeof value === 'object' && Object.keys(value).length === 0) return false;

    return true;
  }

  /**
   * Get renderer statistics
   * @returns {Object} Renderer configuration and statistics
   */
  getStats() {
    return {
      ...this.options,
      maxDepthReached: this.renderDepth,
      supportedExpressions: ['if/else/endif', 'for/endfor', 'include', 'variables', 'filters']
    };
  }
}

export default KGenRenderer;<|MERGE_RESOLUTION|>--- conflicted
+++ resolved
@@ -12,13 +12,6 @@
  */
 
 /**
-<<<<<<< HEAD
- *
- */
-export class KGenRenderer {
-  /**
-   *
-=======
  * KGEN Template Renderer class
  */
 export class KGenRenderer {
@@ -29,7 +22,6 @@
    * @param {boolean} [options.enableIncludes=true] - Enable include processing
    * @param {boolean} [options.strictMode=true] - Enable strict error handling
    * @param {boolean} [options.deterministicMode=true] - Enable deterministic mode
->>>>>>> 3473d92a
    */
   constructor(options = {}) {
     this.options = {
@@ -168,7 +160,7 @@
 
     for (let i = matches.length - 1; i >= 0; i--) {
       match = matches[i];
-      const [fullMatch, condition, ifContent, _elseBlock, elseContent] = match;
+      const [fullMatch, condition, ifContent, elseBlock, elseContent] = match;
 
       try {
         const conditionResult = this.evaluateCondition(condition.trim(), context);
@@ -289,7 +281,7 @@
    * @param {number} depth - Current recursion depth
    * @returns {Promise<string>} Processed template with includes resolved
    */
-  async processIncludes(template, _context, _filters, _depth) {
+  async processIncludes(template, context, filters, depth) {
     const includePattern = /\{\%\s*include\s+['"]([^'"]+)['"]\s*\%\}/g;
 
     let match;
