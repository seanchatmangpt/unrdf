/**
 * KGEN Base Templates - Foundation template system
 *
 * Exports all base template classes and utilities for building
 * deterministic, reusable template components
 */

<<<<<<< HEAD
// Import classes first so they can be used in factory functions
=======
// Import classes for local use
>>>>>>> 3473d92a
import { KGenTemplateBase } from './template-base.js';
import { KGenMacroTemplates } from './macro-templates.js';
import { KGenFilterTemplates } from './filter-templates.js';
import { KGenSHACLTemplates } from './shacl-templates.js';
import { KGenInjectionTargets } from './injection-targets.js';

// Re-export for external use
export { KGenTemplateBase } from './template-base.js';
export { KGenMacroTemplates } from './macro-templates.js';
export { KGenFilterTemplates } from './filter-templates.js';
export { KGenSHACLTemplates } from './shacl-templates.js';
export { KGenInjectionTargets } from './injection-targets.js';

// Convenience factory function
/**
 *
 */
export function createBaseTemplate(options = {}) {
  return new KGenTemplateBase(options);
}

// Template system factory
/**
 *
 */
export function createTemplateSystem(options = {}) {
  const base = new KGenTemplateBase(options);
  const macros = new KGenMacroTemplates(options);
  const filters = new KGenFilterTemplates(options);
  const shacl = new KGenSHACLTemplates(options);
  const injection = new KGenInjectionTargets(options);
  
  return {
    base,
    macros,
    filters,
    shacl,
    injection,
    
    // Convenience methods
    generateTemplate(templateName, context = {}) {
      return base.generateFromTemplate(templateName, context);
    },
    
    generateMacro(macroName, context = {}) {
      const macro = macros.getMacro(macroName);
      if (!macro) {
        throw new Error(`Macro '${macroName}' not found`);
      }
      return base.engine.renderTemplate(macro.template, context);
    },
    
    generateFilter(filterName, context = {}) {
      return filters.generateFilter(filterName, context);
    },
    
    generateSHACLShape(shapeName, context = {}) {
      return shacl.generateShape(shapeName, context);
    },
    
    generateInjectionTarget(targetName, context = {}) {
      return injection.generateTarget(targetName, context);
    },
    
    // System information
    getStats() {
      return {
        base: base.getStats(),
        macros: macros.getStats(),
        filters: filters.getStats(),
        shacl: shacl.getStats(),
        injection: injection.getStats()
      };
    }
  };
}

// Default export object
const BaseTemplates = {
  get KGenTemplateBase() { return KGenTemplateBase; },
  get KGenMacroTemplates() { return KGenMacroTemplates; },
  get KGenFilterTemplates() { return KGenFilterTemplates; },
  get KGenSHACLTemplates() { return KGenSHACLTemplates; },
  get KGenInjectionTargets() { return KGenInjectionTargets; },
  createBaseTemplate,
  createTemplateSystem
};

export default BaseTemplates;<|MERGE_RESOLUTION|>--- conflicted
+++ resolved
@@ -5,11 +5,7 @@
  * deterministic, reusable template components
  */
 
-<<<<<<< HEAD
-// Import classes first so they can be used in factory functions
-=======
 // Import classes for local use
->>>>>>> 3473d92a
 import { KGenTemplateBase } from './template-base.js';
 import { KGenMacroTemplates } from './macro-templates.js';
 import { KGenFilterTemplates } from './filter-templates.js';
@@ -24,17 +20,11 @@
 export { KGenInjectionTargets } from './injection-targets.js';
 
 // Convenience factory function
-/**
- *
- */
 export function createBaseTemplate(options = {}) {
   return new KGenTemplateBase(options);
 }
 
 // Template system factory
-/**
- *
- */
 export function createTemplateSystem(options = {}) {
   const base = new KGenTemplateBase(options);
   const macros = new KGenMacroTemplates(options);
