/**
 * KGEN Template Filters - Complete Filter Library
 *
 * Migrated essential filters from unjucks with 80/20 principle:
 * - Text processing (upper, lower, camelCase, etc.)
 * - Array manipulation (join, sort, unique, etc.)
 * - Data handling (json, default, type checking)
 * - RDF/SPARQL support (mocked for deterministic testing)
 *
 * All filters provide deterministic, reproducible output
 */

import crypto from 'crypto';
import { textFilters } from './text.js';
import { arrayFilters } from './array.js';
import { dataFilters } from './data.js';
import { rdfFilters } from './rdf.js';

/**
 * Create custom filters with deterministic operations
 */
export function createCustomFilters(options = {}) {
  const { deterministicMode = false, staticBuildTime = '2024-01-01T00:00:00.000Z' } = options;

  // Merge all filter collections
  const allFilters = {
    ...textFilters,
    ...arrayFilters,
    ...dataFilters,
    ...rdfFilters,

    // Enhanced deterministic filters that override or augment the base filters

    // Unified reverse filter that handles both strings and arrays
    reverse: (value) => {
      if (Array.isArray(value)) {
        return [...value].reverse();
      }
      if (value === null || value === undefined) return '';
      return String(value).split('').reverse().join('');
    },

    // Deterministic date/time formatting
    formatDate: (date, format = 'YYYY-MM-DD') => {
      if (deterministicMode) {
        // Use static build time for deterministic rendering
        return staticBuildTime.split('T')[0]; // Returns '2024-01-01'
      }

      const d = new Date(date);
      if (isNaN(d.getTime())) return '';

      switch (format) {
        case 'YYYY-MM-DD':
          return d.toISOString().split('T')[0];
        case 'MM/DD/YYYY':
          return `${(d.getMonth() + 1).toString().padStart(2, '0')}/${d.getDate().toString().padStart(2, '0')}/${d.getFullYear()}`;
        case 'DD/MM/YYYY':
          return `${d.getDate().toString().padStart(2, '0')}/${(d.getMonth() + 1).toString().padStart(2, '0')}/${d.getFullYear()}`;
        default:
          return d.toISOString().split('T')[0];
      }
    },

    formatTime: (date, format = 'HH:mm:ss') => {
      if (deterministicMode) {
        return '00:00:00';
      }

      const d = new Date(date);
      if (isNaN(d.getTime())) return '';

      const hours = d.getHours().toString().padStart(2, '0');
      const minutes = d.getMinutes().toString().padStart(2, '0');
      const seconds = d.getSeconds().toString().padStart(2, '0');

      switch (format) {
        case 'HH:mm:ss':
          return `${hours}:${minutes}:${seconds}`;
        case 'HH:mm':
          return `${hours}:${minutes}`;
        default:
          return `${hours}:${minutes}:${seconds}`;
      }
    },

    // Deterministic timestamp
    timestamp: () => {
      if (deterministicMode) {
        return staticBuildTime;
      }
      return new Date().toISOString();
    },

    // Content hashing for deterministic IDs
    hash: (content, algorithm = 'sha256') => {
      return crypto.createHash(algorithm).update(String(content)).digest('hex');
    },

    shortHash: (content, length = 8) => {
      return crypto.createHash('sha256').update(String(content)).digest('hex').substring(0, length);
    },

    // File and path utilities
    filename: (filePath) => {
      if (!filePath) return '';
      return filePath.split('/').pop().split('\\').pop();
    },

    basename: (filePath, ext) => {
      const name = filePath.split('/').pop().split('\\').pop();
      if (ext && name.endsWith(ext)) {
        return name.slice(0, -ext.length);
      }
      const dotIndex = name.lastIndexOf('.');
      return dotIndex > 0 ? name.slice(0, dotIndex) : name;
    },

    dirname: (filePath) => {
      if (!filePath) return '';
      const parts = filePath.split('/');
      if (parts.length === 1) {
        // Try Windows separators
        const winParts = filePath.split('\\');
        return winParts.length > 1 ? winParts.slice(0, -1).join('\\') : '';
      }
      return parts.slice(0, -1).join('/');
    },

    // Date arithmetic filters
<<<<<<< HEAD
    dateAdd: (date, amount, unit = 'day') => {
      try {
        const d = new Date(date);
        if (isNaN(d.getTime())) return date;

        switch (unit) {
          case 'day':
          case 'days':
            d.setDate(d.getDate() + amount);
            break;
          case 'hour':
          case 'hours':
            d.setHours(d.getHours() + amount);
            break;
          case 'minute':
          case 'minutes':
            d.setMinutes(d.getMinutes() + amount);
            break;
          case 'month':
          case 'months':
            d.setMonth(d.getMonth() + amount);
            break;
          case 'year':
          case 'years':
            d.setFullYear(d.getFullYear() + amount);
            break;
          default:
            return date;
        }

        return d.toISOString();
      } catch (error) {
        return date;
      }
    },

    dateSub: (date, amount, unit = 'day') => {
      return allFilters.dateAdd(date, -amount, unit);
    },

    // Path resolution filters
    resolve: (...paths) => {
      let result = '';

      for (const p of paths) {
        const path = String(p || '');
        if (path.startsWith('/')) {
          result = path;
        } else if (result) {
          result = result + '/' + path;
        } else {
          result = path;
        }
      }

      // Normalize .. and .
      const parts = result.split('/');
      const normalized = [];

      for (const part of parts) {
        if (part === '..' && normalized.length > 0 && normalized[normalized.length - 1] !== '..') {
          normalized.pop();
        } else if (part && part !== '.') {
          normalized.push(part);
        }
      }

      return (result.startsWith('/') ? '/' : '') + normalized.join('/');
    },

    relative: (from, to) => {
      const fromParts = String(from || '').split('/').filter(p => p);
      const toParts = String(to || '').split('/').filter(p => p);

      // Find common prefix
      let commonLength = 0;
      while (commonLength < fromParts.length && commonLength < toParts.length) {
        if (fromParts[commonLength] !== toParts[commonLength]) break;
        commonLength++;
      }

      // Build relative path
      const upCount = fromParts.length - commonLength;
      const downPath = toParts.slice(commonLength);

      const relativeParts = Array(upCount).fill('..').concat(downPath);
      return relativeParts.join('/') || '.';
=======
    dateAdd: (dateStr, amount, unit = 'day') => {
      const date = new Date(dateStr);
      switch (unit) {
        case 'day':
          date.setDate(date.getDate() + amount);
          break;
        case 'month':
          date.setMonth(date.getMonth() + amount);
          break;
        case 'year':
          date.setFullYear(date.getFullYear() + amount);
          break;
        default:
          throw new Error(`Unknown unit: ${unit}`);
      }
      return date.toISOString();
    },

    dateSub: (dateStr, amount, unit = 'day') => {
      const date = new Date(dateStr);
      switch (unit) {
        case 'day':
          date.setDate(date.getDate() - amount);
          break;
        case 'month':
          date.setMonth(date.getMonth() - amount);
          break;
        case 'year':
          date.setFullYear(date.getFullYear() - amount);
          break;
        default:
          throw new Error(`Unknown unit: ${unit}`);
      }
      return date.toISOString();
    },

    // Path utility filters
    resolve: (base, relative) => {
      // Simple path resolution (normalize and join)
      const baseParts = base.split('/').filter(p => p);
      const relativeParts = relative.split('/').filter(p => p);

      for (const part of relativeParts) {
        if (part === '..') {
          baseParts.pop();
        } else if (part !== '.') {
          baseParts.push(part);
        }
      }

      return '/' + baseParts.join('/');
    },

    relative: (from, to) => {
      // Simple relative path calculation
      const fromParts = from.split('/').filter(p => p);
      const toParts = to.split('/').filter(p => p);

      // Find common base
      let i = 0;
      while (i < fromParts.length && i < toParts.length && fromParts[i] === toParts[i]) {
        i++;
      }

      // Go up from 'from' directory
      const upCount = fromParts.length - i;
      const upParts = Array(upCount).fill('..');

      // Then append remaining 'to' parts
      const remainingParts = toParts.slice(i);

      return [...upParts, ...remainingParts].join('/');
>>>>>>> 3473d92a
    },

    // Code generation helpers
    comment: (text, style = '//') => {
      if (!text) return '';
      switch (style) {
        case '//':
          return text.split('\n').map(line => `// ${line}`).join('\n');
        case '#':
          return text.split('\n').map(line => `# ${line}`).join('\n');
        case '/*':
          return `/* ${text} */`;
        case '<!--':
          return `<!-- ${text} -->`;
        default:
          return text.split('\n').map(line => `${style} ${line}`).join('\n');
      }
    },

    // Validation and safety filters
    required: (value, message = 'Value is required') => {
      if (value === null || value === undefined || value === '') {
        throw new Error(message);
      }
      return value;
    },

    // Determinism blockers - these will throw in deterministic mode
    now: () => {
      if (deterministicMode) {
        throw new Error('Filter "now" is not allowed in deterministic mode. Use "timestamp" instead.');
      }
      return new Date().toISOString();
    },

    random: () => {
      if (deterministicMode) {
        throw new Error('Filter "random" is not allowed in deterministic mode. Use "hash" for consistent randomness.');
      }
      return Math.random();
    },

    uuid: () => {
      if (deterministicMode) {
        throw new Error('Filter "uuid" is not allowed in deterministic mode. Use "hash" for consistent IDs.');
      }
      return crypto.randomUUID();
    },

    // CSV conversion filters
    csv: (data, options = {}) => {
      if (!Array.isArray(data)) return '';
      if (data.length === 0) return '';

      const { delimiter = ',', quote = '"', headers = true } = options;
      const lines = [];

      // Get headers from first object
      if (headers && data.length > 0 && typeof data[0] === 'object') {
        const headerRow = Object.keys(data[0]).map(h => `${quote}${h}${quote}`).join(delimiter);
        lines.push(headerRow);
      }

      // Add data rows
      for (const row of data) {
        if (typeof row === 'object' && row !== null) {
          const values = Object.values(row).map(v => {
            const str = String(v || '');
            return str.includes(delimiter) || str.includes(quote) || str.includes('\n')
              ? `${quote}${str.replace(new RegExp(quote, 'g'), quote + quote)}${quote}`
              : str;
          });
          lines.push(values.join(delimiter));
        } else {
          lines.push(String(row));
        }
      }

      return lines.join('\n');
    },

    // Markdown table filter
    markdown: (data, options = {}) => {
      if (!Array.isArray(data)) return '';
      if (data.length === 0) return '';

      const { align = 'left' } = options;
      const lines = [];

      if (typeof data[0] === 'object' && data[0] !== null) {
        const headers = Object.keys(data[0]);

        // Header row
        lines.push('| ' + headers.join(' | ') + ' |');

        // Separator row
        const separators = headers.map(() => {
          switch (align) {
            case 'center': return ':---:';
            case 'right': return '---:';
            default: return '---';
          }
        });
        lines.push('| ' + separators.join(' | ') + ' |');

        // Data rows
        for (const row of data) {
          const values = headers.map(h => String(row[h] || '').replace(/\|/g, '\\|'));
          lines.push('| ' + values.join(' | ') + ' |');
        }
      }

      return lines.join('\n');
    }
  };

  return allFilters;
}

/**
 * Register all filters with Nunjucks environment
 * @param {Object} env - Nunjucks environment
 * @param {Object} options - Filter options
 */
export function registerFilters(env, options = {}) {
  const filters = createCustomFilters(options);

  for (const [name, filter] of Object.entries(filters)) {
    env.addFilter(name, filter);
  }

  return env;
}

/**
 * Get all available filter names
 * @param {Object} options - Filter options
 * @returns {Array} Array of filter names
 */
export function getFilterNames(options = {}) {
  return Object.keys(createCustomFilters(options));
}

/**
 * Export individual filter collections
 */
export { textFilters, arrayFilters, dataFilters, rdfFilters };

/**
 * Export default function
 */
export default createCustomFilters;<|MERGE_RESOLUTION|>--- conflicted
+++ resolved
@@ -31,15 +31,6 @@
 
     // Enhanced deterministic filters that override or augment the base filters
 
-    // Unified reverse filter that handles both strings and arrays
-    reverse: (value) => {
-      if (Array.isArray(value)) {
-        return [...value].reverse();
-      }
-      if (value === null || value === undefined) return '';
-      return String(value).split('').reverse().join('');
-    },
-
     // Deterministic date/time formatting
     formatDate: (date, format = 'YYYY-MM-DD') => {
       if (deterministicMode) {
@@ -128,95 +119,6 @@
     },
 
     // Date arithmetic filters
-<<<<<<< HEAD
-    dateAdd: (date, amount, unit = 'day') => {
-      try {
-        const d = new Date(date);
-        if (isNaN(d.getTime())) return date;
-
-        switch (unit) {
-          case 'day':
-          case 'days':
-            d.setDate(d.getDate() + amount);
-            break;
-          case 'hour':
-          case 'hours':
-            d.setHours(d.getHours() + amount);
-            break;
-          case 'minute':
-          case 'minutes':
-            d.setMinutes(d.getMinutes() + amount);
-            break;
-          case 'month':
-          case 'months':
-            d.setMonth(d.getMonth() + amount);
-            break;
-          case 'year':
-          case 'years':
-            d.setFullYear(d.getFullYear() + amount);
-            break;
-          default:
-            return date;
-        }
-
-        return d.toISOString();
-      } catch (error) {
-        return date;
-      }
-    },
-
-    dateSub: (date, amount, unit = 'day') => {
-      return allFilters.dateAdd(date, -amount, unit);
-    },
-
-    // Path resolution filters
-    resolve: (...paths) => {
-      let result = '';
-
-      for (const p of paths) {
-        const path = String(p || '');
-        if (path.startsWith('/')) {
-          result = path;
-        } else if (result) {
-          result = result + '/' + path;
-        } else {
-          result = path;
-        }
-      }
-
-      // Normalize .. and .
-      const parts = result.split('/');
-      const normalized = [];
-
-      for (const part of parts) {
-        if (part === '..' && normalized.length > 0 && normalized[normalized.length - 1] !== '..') {
-          normalized.pop();
-        } else if (part && part !== '.') {
-          normalized.push(part);
-        }
-      }
-
-      return (result.startsWith('/') ? '/' : '') + normalized.join('/');
-    },
-
-    relative: (from, to) => {
-      const fromParts = String(from || '').split('/').filter(p => p);
-      const toParts = String(to || '').split('/').filter(p => p);
-
-      // Find common prefix
-      let commonLength = 0;
-      while (commonLength < fromParts.length && commonLength < toParts.length) {
-        if (fromParts[commonLength] !== toParts[commonLength]) break;
-        commonLength++;
-      }
-
-      // Build relative path
-      const upCount = fromParts.length - commonLength;
-      const downPath = toParts.slice(commonLength);
-
-      const relativeParts = Array(upCount).fill('..').concat(downPath);
-      return relativeParts.join('/') || '.';
-=======
     dateAdd: (dateStr, amount, unit = 'day') => {
       const date = new Date(dateStr);
       switch (unit) {
@@ -289,7 +191,6 @@
       const remainingParts = toParts.slice(i);
 
       return [...upParts, ...remainingParts].join('/');
->>>>>>> 3473d92a
     },
 
     // Code generation helpers
