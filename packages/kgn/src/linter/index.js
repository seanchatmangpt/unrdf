--- conflicted
+++ resolved
@@ -4,9 +4,5 @@
 
 import { TemplateLinter } from './determinism.js';
 
-<<<<<<< HEAD
-export { TemplateLinter } from './determinism.js';
-=======
 export { TemplateLinter };
->>>>>>> 3473d92a
 export default { TemplateLinter };