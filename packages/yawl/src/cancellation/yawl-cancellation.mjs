/**
 * @file YAWL Cancellation Semantics - Barrel Export
 * @module yawl/cancellation
 *
 * @description
 * Implements YAWL-style cancellation semantics using circuit breaker pattern
 * and EffectSandbox timeouts for reliable task abortion. Provides:
 *
 * - Cancellation regions: Groups of tasks that cancel together
 * - Work item cancellation with dependent task hooks
 * - Timeout enforcement via EffectSandbox
 * - Circuit breaker integration for cascading failure prevention
 * - Full auditability through receipt logging
 * - Time-travel support via receipt history
 *
 * @see https://www.yamlworkflow.net/
 */

// ============================================================================
// REGION MANAGEMENT
// ============================================================================

<<<<<<< HEAD
export {
  CancellationRegionSchema,
  CancellationRegionManager,
  createRegionManager,
} from './yawl-cancellation-regions.mjs';
=======
/**
 * Manages cancellation regions - groups of tasks that cancel together
 */
export class CancellationRegionManager {
  constructor() {
    /** @type {Map<string, CancellationRegion>} */
    this.regions = new Map();
    /** @type {Map<string, Set<string>>} Task ID -> Region IDs */
    this.taskToRegions = new Map();
  }

  /**
   * Create a new cancellation region
   * @param {Object} options
   * @param {string} options.name - Region name
   * @param {string[]} options.taskIds - Task IDs in region
   * @param {string} [options.parentRegionId] - Parent region for nesting
   * @returns {CancellationRegion}
   */
  createRegion(options) {
    this._validateRegionOptions(options);

    const region = {
      id: randomUUID(),
      name: options.name,
      taskIds: options.taskIds,
      parentRegionId: options.parentRegionId,
      childRegionIds: [],
      createdAt: new Date(),
      active: true,
    };

    this._registerRegion(region);
    this._linkToParent(region.id, options.parentRegionId);

    return region;
  }

  /**
   * Validate region creation options
   * @param {Object} options
   * @private
   */
  _validateRegionOptions(options) {
    if (!options.name || typeof options.name !== 'string') {
      throw new Error('Region name is required and must be a string');
    }
    if (!Array.isArray(options.taskIds) || options.taskIds.length === 0) {
      throw new Error('taskIds must be a non-empty array');
    }
  }

  /**
   * Register region and map tasks
   * @param {CancellationRegion} region
   * @private
   */
  _registerRegion(region) {
    this.regions.set(region.id, region);

    for (const taskId of region.taskIds) {
      if (!this.taskToRegions.has(taskId)) {
        this.taskToRegions.set(taskId, new Set());
      }
      this.taskToRegions.get(taskId).add(region.id);
    }
  }

  /**
   * Link region to parent
   * @param {string} regionId
   * @param {string} [parentRegionId]
   * @private
   */
  _linkToParent(regionId, parentRegionId) {
    if (parentRegionId) {
      const parent = this.regions.get(parentRegionId);
      if (parent) {
        parent.childRegionIds.push(regionId);
      }
    }
  }

  /**
   * Get region by ID
   * @param {string} regionId
   * @returns {CancellationRegion|undefined}
   */
  getRegion(regionId) {
    return this.regions.get(regionId);
  }

  /**
   * Get all regions containing a task
   * @param {string} taskId
   * @returns {CancellationRegion[]}
   */
  getRegionsForTask(taskId) {
    const regionIds = this.taskToRegions.get(taskId);
    if (!regionIds) return [];

    return Array.from(regionIds)
      .map(id => this.regions.get(id))
      .filter(r => r !== undefined);
  }

  /**
   * Get all sibling tasks in regions containing a task
   * @param {string} taskId
   * @returns {string[]} Array of sibling task IDs (excluding input task)
   */
  getSiblingTasks(taskId) {
    const siblings = new Set();
    const regions = this.getRegionsForTask(taskId);

    for (const region of regions) {
      for (const tid of region.taskIds) {
        if (tid !== taskId) {
          siblings.add(tid);
        }
      }
    }

    return Array.from(siblings);
  }

  /**
   * Get all descendant regions (nested)
   * @param {string} regionId
   * @returns {CancellationRegion[]}
   */
  getDescendantRegions(regionId) {
    const descendants = [];
    const region = this.regions.get(regionId);
    if (!region) return descendants;

    const queue = [...region.childRegionIds];
    while (queue.length > 0) {
      const childId = queue.shift();
      const child = this.regions.get(childId);
      if (child) {
        descendants.push(child);
        queue.push(...child.childRegionIds);
      }
    }

    return descendants;
  }

  /**
   * Deactivate a region and all descendants
   * @param {string} regionId
   * @returns {string[]} IDs of all deactivated regions
   */
  deactivateRegion(regionId) {
    const deactivated = [];
    const region = this.regions.get(regionId);
    if (!region) return deactivated;

    region.active = false;
    deactivated.push(regionId);

    const descendants = this.getDescendantRegions(regionId);
    for (const desc of descendants) {
      desc.active = false;
      deactivated.push(desc.id);
    }

    return deactivated;
  }

  /**
   * Get all tasks in a region and its descendants
   * @param {string} regionId
   * @returns {string[]} All task IDs
   */
  getAllTasksInRegion(regionId) {
    const tasks = new Set();
    const region = this.regions.get(regionId);
    if (!region) return [];

    for (const taskId of region.taskIds) {
      tasks.add(taskId);
    }

    const descendants = this.getDescendantRegions(regionId);
    for (const desc of descendants) {
      for (const taskId of desc.taskIds) {
        tasks.add(taskId);
      }
    }

    return Array.from(tasks);
  }

  /**
   * Export regions for serialization
   * @returns {Object}
   */
  export() {
    return {
      regions: Array.from(this.regions.values()),
      taskMappings: Object.fromEntries(
        Array.from(this.taskToRegions.entries()).map(([k, v]) => [k, Array.from(v)])
      ),
    };
  }

  /**
   * Import regions from serialized data
   * @param {Object} data
   */
  import(data) {
    this.regions.clear();
    this.taskToRegions.clear();

    this._importRegions(data.regions || []);
    this._importTaskMappings(data.taskMappings || {});
  }

  /**
   * Import regions array
   * @param {Array} regions
   * @private
   */
  _importRegions(regions) {
    for (const region of regions) {
      const parsed = {
        id: region.id,
        name: region.name,
        taskIds: region.taskIds,
        parentRegionId: region.parentRegionId,
        childRegionIds: region.childRegionIds || [],
        createdAt: new Date(region.createdAt),
        active: region.active !== false,
      };
      this.regions.set(parsed.id, parsed);
    }
  }

  /**
   * Import task mappings
   * @param {Object} taskMappings
   * @private
   */
  _importTaskMappings(taskMappings) {
    for (const [taskId, regionIds] of Object.entries(taskMappings)) {
      this.taskToRegions.set(taskId, new Set(regionIds));
    }
  }
}
>>>>>>> 3473d92a

// ============================================================================
// CORE INFRASTRUCTURE
// ============================================================================

<<<<<<< HEAD
export {
  CancellationReasonSchema,
  WorkItemStateSchema,
  WorkItemSchema,
  CircuitBreakerStateSchema,
  CancellationReceiptSchema,
  VALID_RECEIPT_TYPES,
  createReceipt,
  TaskCircuitBreaker,
  CancellationReceiptLogger,
} from './yawl-cancellation-core.mjs';
=======
/**
 * Logs cancellation receipts for auditability and time-travel
 */
export class CancellationReceiptLogger {
  constructor() {
    /** @type {CancellationReceipt[]} */
    this.receipts = [];
    /** @type {Map<string, CancellationReceipt[]>} Work item ID -> receipts */
    this.receiptsByWorkItem = new Map();
    /** @type {Map<string, CancellationReceipt[]>} Task ID -> receipts */
    this.receiptsByTask = new Map();
  }

  /**
   * Log a cancellation receipt
   * @param {string} type - Receipt type
   * @param {Object} payload - Receipt payload
   * @returns {CancellationReceipt}
   */
  log(type, payload) {
    const receipt = createReceipt(type, payload);
    this.receipts.push(receipt);
    this._indexReceipt(receipt, payload);
    return receipt;
  }

  /**
   * Index receipt by work item and task
   * @param {CancellationReceipt} receipt
   * @param {Object} payload
   * @private
   */
  _indexReceipt(receipt, payload) {
    if (payload.workItemId) {
      if (!this.receiptsByWorkItem.has(payload.workItemId)) {
        this.receiptsByWorkItem.set(payload.workItemId, []);
      }
      this.receiptsByWorkItem.get(payload.workItemId).push(receipt);
    }

    if (payload.taskId) {
      if (!this.receiptsByTask.has(payload.taskId)) {
        this.receiptsByTask.set(payload.taskId, []);
      }
      this.receiptsByTask.get(payload.taskId).push(receipt);
    }
  }

  /**
   * Log CANCELLED_WORK_ITEM receipt
   * @param {string} workItemId
   * @param {string} reason
   * @param {string} [regionId]
   * @returns {CancellationReceipt}
   */
  logCancelledWorkItem(workItemId, reason, regionId) {
    return this.log('CANCELLED_WORK_ITEM', {
      workItemId,
      reason,
      cancelledAt: new Date().toISOString(),
      region: regionId,
    });
  }

  /**
   * Log TIMEOUT_OCCURRED receipt
   * @param {string} workItemId
   * @param {string} taskId
   * @param {number} durationMs
   * @param {number} timeoutMs
   * @returns {CancellationReceipt}
   */
  logTimeoutOccurred(workItemId, taskId, durationMs, timeoutMs) {
    return this.log('TIMEOUT_OCCURRED', {
      workItemId,
      taskId,
      durationMs,
      timeoutMs,
      occurredAt: new Date().toISOString(),
    });
  }

  /**
   * Log CIRCUIT_BREAKER_OPEN receipt
   * @param {string} taskId
   * @param {number} failureCount
   * @returns {CancellationReceipt}
   */
  logCircuitBreakerOpen(taskId, failureCount) {
    return this.log('CIRCUIT_BREAKER_OPEN', {
      taskId,
      failureCount,
      disabledAt: new Date().toISOString(),
    });
  }

  /**
   * Log CIRCUIT_BREAKER_CLOSED receipt
   * @param {string} taskId
   * @returns {CancellationReceipt}
   */
  logCircuitBreakerClosed(taskId) {
    return this.log('CIRCUIT_BREAKER_CLOSED', {
      taskId,
      enabledAt: new Date().toISOString(),
    });
  }

  /**
   * Log REGION_CANCELLED receipt
   * @param {string} regionId
   * @param {string} reason
   * @param {string[]} affectedWorkItems
   * @returns {CancellationReceipt}
   */
  logRegionCancelled(regionId, reason, affectedWorkItems) {
    return this.log('REGION_CANCELLED', {
      regionId,
      reason,
      affectedWorkItems,
      cancelledAt: new Date().toISOString(),
    });
  }

  /**
   * Log CANCELLATION_PROPAGATED receipt
   * @param {string} sourceWorkItemId
   * @param {string[]} propagatedTo
   * @param {string} reason
   * @returns {CancellationReceipt}
   */
  logCancellationPropagated(sourceWorkItemId, propagatedTo, reason) {
    return this.log('CANCELLATION_PROPAGATED', {
      sourceWorkItemId,
      propagatedTo,
      reason,
      propagatedAt: new Date().toISOString(),
    });
  }

  /**
   * Get receipts for a work item
   * @param {string} workItemId
   * @returns {CancellationReceipt[]}
   */
  getReceiptsForWorkItem(workItemId) {
    return this.receiptsByWorkItem.get(workItemId) || [];
  }

  /**
   * Get receipts for a task
   * @param {string} taskId
   * @returns {CancellationReceipt[]}
   */
  getReceiptsForTask(taskId) {
    return this.receiptsByTask.get(taskId) || [];
  }

  /**
   * Get all receipts
   * @returns {CancellationReceipt[]}
   */
  getAllReceipts() {
    return [...this.receipts];
  }

  /**
   * Get receipts at a specific point in time
   * @param {Date} timestamp
   * @returns {CancellationReceipt[]}
   */
  getReceiptsAtTime(timestamp) {
    const targetTime = timestamp.getTime();
    return this.receipts.filter(r => new Date(r.timestamp).getTime() <= targetTime);
  }

  /**
   * Get receipts in a time range
   * @param {Date} from
   * @param {Date} to
   * @returns {CancellationReceipt[]}
   */
  getReceiptsInRange(from, to) {
    const fromTime = from.getTime();
    const toTime = to.getTime();
    return this.receipts.filter(r => {
      const time = new Date(r.timestamp).getTime();
      return time >= fromTime && time <= toTime;
    });
  }

  /**
   * Export receipts for serialization
   * @returns {CancellationReceipt[]}
   */
  export() {
    return this.receipts.map(r => ({
      ...r,
      timestamp: r.timestamp.toISOString(),
    }));
  }

  /**
   * Import receipts from serialized data
   * @param {Object[]} data
   */
  import(data) {
    this.receipts = [];
    this.receiptsByWorkItem.clear();
    this.receiptsByTask.clear();

    for (const receipt of data) {
      this._importReceipt(receipt);
    }
  }

  /**
   * Import single receipt
   * @param {Object} receipt
   * @private
   */
  _importReceipt(receipt) {
    const parsed = {
      id: receipt.id,
      type: receipt.type,
      timestamp: new Date(receipt.timestamp),
      payload: receipt.payload,
    };
    this.receipts.push(parsed);

    if (parsed.payload.workItemId) {
      if (!this.receiptsByWorkItem.has(parsed.payload.workItemId)) {
        this.receiptsByWorkItem.set(parsed.payload.workItemId, []);
      }
      this.receiptsByWorkItem.get(parsed.payload.workItemId).push(parsed);
    }

    if (parsed.payload.taskId) {
      if (!this.receiptsByTask.has(parsed.payload.taskId)) {
        this.receiptsByTask.set(parsed.payload.taskId, []);
      }
      this.receiptsByTask.get(parsed.payload.taskId).push(parsed);
    }
  }

  /**
   * Clear all receipts
   */
  clear() {
    this.receipts = [];
    this.receiptsByWorkItem.clear();
    this.receiptsByTask.clear();
  }
}
>>>>>>> 3473d92a

// ============================================================================
// MAIN MANAGER
// ============================================================================

<<<<<<< HEAD
export {
  YawlCancellationManager,
} from './yawl-cancellation-manager.mjs';
=======
/**
 * @typedef {Object} CancellationConfig
 * @property {number} [defaultTimeout=30000] - Default timeout in ms
 * @property {number} [maxTimeout=300000] - Maximum timeout in ms
 * @property {number} [circuitBreakerThreshold=3] - Failures before circuit opens
 * @property {number} [circuitBreakerReset=60000] - Time before half-open
 * @property {Function} [onCancellation] - Callback when work item cancelled
 * @property {Function} [onTimeout] - Callback when timeout occurs
 * @property {Function} [onCircuitOpen] - Callback when circuit breaker opens
 */

/**
 * Main YAWL Cancellation Manager
 * Coordinates cancellation regions, circuit breakers, and timeout enforcement
 */
export class YawlCancellationManager {
  /**
   * @param {CancellationConfig} [config]
   */
  constructor(config = {}) {
    this.config = {
      defaultTimeout: config.defaultTimeout ?? 30000,
      maxTimeout: config.maxTimeout ?? 300000,
      circuitBreakerThreshold: config.circuitBreakerThreshold ?? 3,
      circuitBreakerReset: config.circuitBreakerReset ?? 60000,
      onCancellation: config.onCancellation ?? null,
      onTimeout: config.onTimeout ?? null,
      onCircuitOpen: config.onCircuitOpen ?? null,
    };

    /** @type {Map<string, WorkItem>} */
    this.workItems = new Map();

    /** @type {Map<string, TaskCircuitBreaker>} Task ID -> circuit breaker */
    this.circuitBreakers = new Map();

    /** @type {Map<string, Set<string>>} Task ID -> Work item IDs */
    this.workItemsByTask = new Map();

    /** @type {Map<string, Set<string>>} Case ID -> Work item IDs */
    this.workItemsByCase = new Map();

    /** @type {Map<string, NodeJS.Timeout>} Work item ID -> timeout handle */
    this.timeoutHandles = new Map();

    /** @type {Map<string, string[]>} Task ID -> downstream task IDs */
    this.taskDependencies = new Map();

    this.regionManager = new CancellationRegionManager();
    this.receiptLogger = new CancellationReceiptLogger();

    /** @type {Function[]} Cancellation hooks */
    this.cancellationHooks = [];
  }

  // --------------------------------------------------------------------------
  // WORK ITEM MANAGEMENT
  // --------------------------------------------------------------------------

  /**
   * Create a new work item
   * @param {Object} options
   * @param {string} options.taskId
   * @param {string} options.caseId
   * @param {string} [options.regionId]
   * @param {number} [options.timeoutMs]
   * @param {Object} [options.metadata]
   * @returns {WorkItem}
   */
  createWorkItem(options) {
    this._validateWorkItemOptions(options);

    const workItem = this._buildWorkItem(options);
    this.workItems.set(workItem.id, workItem);
    this._indexWorkItem(workItem);

    return workItem;
  }

  /**
   * Validate work item creation options
   * @param {Object} options
   * @private
   */
  _validateWorkItemOptions(options) {
    if (!options.taskId || typeof options.taskId !== 'string') {
      throw new Error('taskId is required and must be a string');
    }
    if (!options.caseId || typeof options.caseId !== 'string') {
      throw new Error('caseId is required and must be a string');
    }
  }

  /**
   * Build work item object
   * @param {Object} options
   * @returns {WorkItem}
   * @private
   */
  _buildWorkItem(options) {
    const timeoutMs = Math.min(
      options.timeoutMs ?? this.config.defaultTimeout,
      this.config.maxTimeout
    );

    return {
      id: randomUUID(),
      taskId: options.taskId,
      caseId: options.caseId,
      regionId: options.regionId,
      state: 'pending',
      createdAt: new Date(),
      startedAt: undefined,
      completedAt: undefined,
      cancelledAt: undefined,
      cancellationReason: undefined,
      timeoutMs,
      retryCount: 0,
      metadata: options.metadata,
    };
  }

  /**
   * Index work item by task and case
   * @param {WorkItem} workItem
   * @private
   */
  _indexWorkItem(workItem) {
    if (!this.workItemsByTask.has(workItem.taskId)) {
      this.workItemsByTask.set(workItem.taskId, new Set());
    }
    this.workItemsByTask.get(workItem.taskId).add(workItem.id);

    if (!this.workItemsByCase.has(workItem.caseId)) {
      this.workItemsByCase.set(workItem.caseId, new Set());
    }
    this.workItemsByCase.get(workItem.caseId).add(workItem.id);
  }

  /**
   * Enable a work item and start timeout enforcement
   * @param {string} workItemId
   * @returns {WorkItem|null}
   */
  enableWorkItem(workItemId) {
    const workItem = this.workItems.get(workItemId);
    if (!workItem || workItem.state !== 'pending') return null;

    const breaker = this._getOrCreateCircuitBreaker(workItem.taskId);
    if (!breaker.allowExecution()) {
      this.cancelWorkItem(workItemId, 'task_disabled');
      return null;
    }

    workItem.state = 'enabled';
    return workItem;
  }

  /**
   * Start executing a work item with timeout enforcement
   * @param {string} workItemId
   * @returns {WorkItem|null}
   */
  startExecution(workItemId) {
    const workItem = this.workItems.get(workItemId);
    if (!workItem || workItem.state !== 'enabled') return null;

    workItem.state = 'executing';
    workItem.startedAt = new Date();
    this._startTimeoutEnforcement(workItemId);

    return workItem;
  }

  /**
   * Complete a work item successfully
   * @param {string} workItemId
   * @returns {WorkItem|null}
   */
  completeWorkItem(workItemId) {
    const workItem = this.workItems.get(workItemId);
    if (!workItem || workItem.state !== 'executing') return null;

    this._clearTimeout(workItemId);

    const breaker = this.circuitBreakers.get(workItem.taskId);
    if (breaker) {
      breaker.recordSuccess();
    }

    workItem.state = 'completed';
    workItem.completedAt = new Date();

    return workItem;
  }

  /**
   * Record a work item failure (for circuit breaker)
   * @param {string} workItemId
   * @returns {Object} Result with circuitOpened flag
   */
  recordFailure(workItemId) {
    const workItem = this.workItems.get(workItemId);
    if (!workItem) return { circuitOpened: false };

    this._clearTimeout(workItemId);
    workItem.state = 'failed';
    workItem.completedAt = new Date();

    const breaker = this._getOrCreateCircuitBreaker(workItem.taskId);
    const circuitOpened = breaker.recordFailure();

    if (circuitOpened) {
      this._handleCircuitOpen(workItem.taskId, breaker);
    }

    return { circuitOpened, breakerState: breaker.getState() };
  }

  /**
   * Handle circuit breaker opening
   * @param {string} taskId
   * @param {TaskCircuitBreaker} breaker
   * @private
   */
  _handleCircuitOpen(taskId, breaker) {
    this.receiptLogger.logCircuitBreakerOpen(taskId, breaker.failureCount);
    this._cancelAllWorkItemsForTask(taskId, 'circuit_breaker');
    this._invokeCircuitOpenCallback(taskId, breaker);
  }

  /**
   * Invoke circuit open callback
   * @param {string} taskId
   * @param {TaskCircuitBreaker} breaker
   * @private
   */
  _invokeCircuitOpenCallback(taskId, breaker) {
    if (this.config.onCircuitOpen) {
      try {
        this.config.onCircuitOpen({
          taskId,
          failureCount: breaker.failureCount,
          timestamp: new Date(),
        });
      } catch {
        // Ignore callback errors
      }
    }
  }

  // --------------------------------------------------------------------------
  // CANCELLATION
  // --------------------------------------------------------------------------

  /**
   * Cancel a work item
   * @param {string} workItemId
   * @param {CancellationReason} reason
   * @returns {Object} Result with cancelled work items
   */
  cancelWorkItem(workItemId, reason) {
    const validation = this._validateCancellation(workItemId);
    if (!validation.valid) {
      return { success: false, cancelled: [], reason: validation.reason };
    }

    const workItem = validation.workItem;
    this._updateWorkItemCancelled(workItem, reason);
    this._notifyCancellation(workItem, reason);

    const cancelled = [workItemId];
    const regionCancelled = this._handleRegionCancellation(workItem, workItemId, reason);
    cancelled.push(...regionCancelled);

    const propagated = this._propagateCancellation(workItem.taskId, reason);
    cancelled.push(...propagated);

    if (propagated.length > 0) {
      this.receiptLogger.logCancellationPropagated(workItemId, propagated, reason);
    }

    return { success: true, cancelled, reason };
  }

  /**
   * Validate cancellation request
   * @param {string} workItemId
   * @returns {Object}
   * @private
   */
  _validateCancellation(workItemId) {
    const workItem = this.workItems.get(workItemId);
    if (!workItem) {
      return { valid: false, reason: 'work_item_not_found' };
    }

    if (workItem.state === 'cancelled' || workItem.state === 'completed') {
      return { valid: false, reason: 'already_terminal' };
    }

    return { valid: true, workItem };
  }

  /**
   * Update work item to cancelled state
   * @param {WorkItem} workItem
   * @param {string} reason
   * @private
   */
  _updateWorkItemCancelled(workItem, reason) {
    this._clearTimeout(workItem.id);
    workItem.state = 'cancelled';
    workItem.cancelledAt = new Date();
    workItem.cancellationReason = reason;
  }

  /**
   * Notify about cancellation via logs and callbacks
   * @param {WorkItem} workItem
   * @param {string} reason
   * @private
   */
  _notifyCancellation(workItem, reason) {
    this.receiptLogger.logCancelledWorkItem(workItem.id, reason, workItem.regionId);
    this._invokeCancellationHooks(workItem, reason);
    this._invokeCancellationCallback(workItem, reason);
  }

  /**
   * Invoke cancellation callback
   * @param {WorkItem} workItem
   * @param {string} reason
   * @private
   */
  _invokeCancellationCallback(workItem, reason) {
    if (this.config.onCancellation) {
      try {
        this.config.onCancellation({
          workItemId: workItem.id,
          taskId: workItem.taskId,
          reason,
          timestamp: new Date(),
        });
      } catch {
        // Ignore callback errors
      }
    }
  }

  /**
   * Handle region cancellation if applicable
   * @param {WorkItem} workItem
   * @param {string} sourceWorkItemId
   * @param {string} reason
   * @returns {string[]}
   * @private
   */
  _handleRegionCancellation(workItem, sourceWorkItemId, reason) {
    if (workItem.regionId && reason !== 'region_cancelled') {
      return this._cancelRegion(workItem.regionId, sourceWorkItemId, reason);
    }
    return [];
  }

  /**
   * Cancel all work items in a region
   * @param {string} regionId
   * @param {string} [sourceWorkItemId] - Work item that triggered cancellation
   * @param {string} [reason]
   * @returns {string[]} Cancelled work item IDs
   * @private
   */
  _cancelRegion(regionId, sourceWorkItemId, reason = 'region_cancelled') {
    const cancelled = [];
    const region = this.regionManager.getRegion(regionId);
    if (!region || !region.active) return cancelled;

    const tasksInRegion = this.regionManager.getAllTasksInRegion(regionId);
    this._cancelTasksInRegion(tasksInRegion, sourceWorkItemId, regionId, cancelled);
    this._deactivateRegionAndLog(regionId, reason, cancelled);

    return cancelled;
  }

  /**
   * Cancel work items for tasks in region
   * @param {string[]} taskIds
   * @param {string} sourceWorkItemId
   * @param {string} regionId
   * @param {string[]} cancelled - Output array
   * @private
   */
  _cancelTasksInRegion(taskIds, sourceWorkItemId, regionId, cancelled) {
    for (const taskId of taskIds) {
      const workItemIds = this.workItemsByTask.get(taskId);
      if (!workItemIds) continue;

      for (const wiId of workItemIds) {
        if (wiId === sourceWorkItemId) continue;
        this._cancelRegionWorkItem(wiId, regionId, cancelled);
      }
    }
  }

  /**
   * Cancel individual work item in region
   * @param {string} workItemId
   * @param {string} regionId
   * @param {string[]} cancelled - Output array
   * @private
   */
  _cancelRegionWorkItem(workItemId, regionId, cancelled) {
    const wi = this.workItems.get(workItemId);
    if (wi && wi.state !== 'cancelled' && wi.state !== 'completed') {
      this._clearTimeout(workItemId);
      wi.state = 'cancelled';
      wi.cancelledAt = new Date();
      wi.cancellationReason = 'region_cancelled';
      this.receiptLogger.logCancelledWorkItem(workItemId, 'region_cancelled', regionId);
      this._invokeCancellationHooks(wi, 'region_cancelled');
      cancelled.push(workItemId);
    }
  }

  /**
   * Deactivate region and log
   * @param {string} regionId
   * @param {string} reason
   * @param {string[]} cancelled
   * @private
   */
  _deactivateRegionAndLog(regionId, reason, cancelled) {
    this.regionManager.deactivateRegion(regionId);
    this.receiptLogger.logRegionCancelled(regionId, reason, cancelled);
  }

  /**
   * Propagate cancellation to downstream dependent tasks
   * @param {string} taskId
   * @param {string} reason
   * @returns {string[]} Cancelled work item IDs
   * @private
   */
  _propagateCancellation(taskId, reason) {
    const cancelled = [];
    const downstreamTasks = this.taskDependencies.get(taskId);
    if (!downstreamTasks) return cancelled;

    for (const downstreamTaskId of downstreamTasks) {
      this._cancelDownstreamWorkItems(downstreamTaskId, cancelled);
    }

    return cancelled;
  }

  /**
   * Cancel work items for downstream task
   * @param {string} taskId
   * @param {string[]} cancelled - Output array
   * @private
   */
  _cancelDownstreamWorkItems(taskId, cancelled) {
    const workItemIds = this.workItemsByTask.get(taskId);
    if (!workItemIds) return;

    for (const wiId of workItemIds) {
      const wi = this.workItems.get(wiId);
      if (wi && (wi.state === 'pending' || wi.state === 'enabled')) {
        this._clearTimeout(wiId);
        wi.state = 'cancelled';
        wi.cancelledAt = new Date();
        wi.cancellationReason = 'dependency_failed';
        this.receiptLogger.logCancelledWorkItem(wiId, 'dependency_failed', wi.regionId);
        this._invokeCancellationHooks(wi, 'dependency_failed');
        cancelled.push(wiId);
      }
    }
  }

  /**
   * Cancel all work items for a task
   * @param {string} taskId
   * @param {string} reason
   * @private
   */
  _cancelAllWorkItemsForTask(taskId, reason) {
    const workItemIds = this.workItemsByTask.get(taskId);
    if (!workItemIds) return;

    for (const wiId of workItemIds) {
      const wi = this.workItems.get(wiId);
      if (wi && wi.state !== 'cancelled' && wi.state !== 'completed') {
        this.cancelWorkItem(wiId, reason);
      }
    }
  }

  // --------------------------------------------------------------------------
  // TIMEOUT ENFORCEMENT
  // --------------------------------------------------------------------------

  /**
   * Start timeout enforcement for a work item
   * @param {string} workItemId
   * @private
   */
  _startTimeoutEnforcement(workItemId) {
    const workItem = this.workItems.get(workItemId);
    if (!workItem) return;

    const handle = setTimeout(() => {
      this._handleTimeout(workItemId);
    }, workItem.timeoutMs);

    this.timeoutHandles.set(workItemId, handle);
  }

  /**
   * Handle timeout for a work item
   * @param {string} workItemId
   * @private
   */
  _handleTimeout(workItemId) {
    const workItem = this.workItems.get(workItemId);
    if (!workItem || workItem.state !== 'executing') return;

    const durationMs = Date.now() - workItem.startedAt.getTime();
    this._logTimeout(workItem, durationMs);
    this._invokeTimeoutCallback(workItem, durationMs);
    this.cancelWorkItem(workItemId, 'timeout');
  }

  /**
   * Log timeout occurrence
   * @param {WorkItem} workItem
   * @param {number} durationMs
   * @private
   */
  _logTimeout(workItem, durationMs) {
    this.receiptLogger.logTimeoutOccurred(
      workItem.id,
      workItem.taskId,
      durationMs,
      workItem.timeoutMs
    );
  }

  /**
   * Invoke timeout callback
   * @param {WorkItem} workItem
   * @param {number} durationMs
   * @private
   */
  _invokeTimeoutCallback(workItem, durationMs) {
    if (this.config.onTimeout) {
      try {
        this.config.onTimeout({
          workItemId: workItem.id,
          taskId: workItem.taskId,
          durationMs,
          timeoutMs: workItem.timeoutMs,
          timestamp: new Date(),
        });
      } catch {
        // Ignore callback errors
      }
    }
  }

  /**
   * Clear timeout for a work item
   * @param {string} workItemId
   * @private
   */
  _clearTimeout(workItemId) {
    const handle = this.timeoutHandles.get(workItemId);
    if (handle) {
      clearTimeout(handle);
      this.timeoutHandles.delete(workItemId);
    }
  }

  // --------------------------------------------------------------------------
  // CIRCUIT BREAKER MANAGEMENT
  // --------------------------------------------------------------------------

  /**
   * Get or create circuit breaker for a task
   * @param {string} taskId
   * @returns {TaskCircuitBreaker}
   * @private
   */
  _getOrCreateCircuitBreaker(taskId) {
    if (!this.circuitBreakers.has(taskId)) {
      const breaker = new TaskCircuitBreaker({
        taskId,
        failureThreshold: this.config.circuitBreakerThreshold,
        resetTimeout: this.config.circuitBreakerReset,
        onStateChange: event => {
          if (event.to === 'closed') {
            this.receiptLogger.logCircuitBreakerClosed(event.taskId);
          }
        },
      });
      this.circuitBreakers.set(taskId, breaker);
    }
    return this.circuitBreakers.get(taskId);
  }

  /**
   * Enable a task (reset circuit breaker)
   * @param {string} taskId
   */
  enableTask(taskId) {
    const breaker = this.circuitBreakers.get(taskId);
    if (breaker) {
      breaker.reset();
      this.receiptLogger.log('TASK_ENABLED', {
        taskId,
        enabledAt: new Date().toISOString(),
      });
    }
  }

  /**
   * Check if a task is enabled
   * @param {string} taskId
   * @returns {boolean}
   */
  isTaskEnabled(taskId) {
    const breaker = this.circuitBreakers.get(taskId);
    if (!breaker) return true;
    return breaker.allowExecution();
  }

  /**
   * Get circuit breaker state for a task
   * @param {string} taskId
   * @returns {Object|null}
   */
  getCircuitBreakerState(taskId) {
    const breaker = this.circuitBreakers.get(taskId);
    return breaker ? breaker.getState() : null;
  }

  // --------------------------------------------------------------------------
  // CANCELLATION HOOKS
  // --------------------------------------------------------------------------

  /**
   * Register a cancellation hook
   * @param {Function} hook - Hook function (workItem, reason) => void
   */
  registerCancellationHook(hook) {
    if (typeof hook === 'function') {
      this.cancellationHooks.push(hook);
    }
  }

  /**
   * Invoke all cancellation hooks
   * @param {WorkItem} workItem
   * @param {string} reason
   * @private
   */
  _invokeCancellationHooks(workItem, reason) {
    for (const hook of this.cancellationHooks) {
      try {
        hook(workItem, reason);
      } catch {
        // Ignore hook errors
      }
    }
  }

  // --------------------------------------------------------------------------
  // TASK DEPENDENCIES
  // --------------------------------------------------------------------------

  /**
   * Set downstream dependencies for a task
   * @param {string} taskId
   * @param {string[]} downstreamTaskIds
   */
  setTaskDependencies(taskId, downstreamTaskIds) {
    this.taskDependencies.set(taskId, downstreamTaskIds);
  }

  /**
   * Get downstream dependencies for a task
   * @param {string} taskId
   * @returns {string[]}
   */
  getTaskDependencies(taskId) {
    return this.taskDependencies.get(taskId) || [];
  }

  // --------------------------------------------------------------------------
  // QUERYING & TIME-TRAVEL
  // --------------------------------------------------------------------------

  /**
   * Get work item by ID
   * @param {string} workItemId
   * @returns {WorkItem|undefined}
   */
  getWorkItem(workItemId) {
    return this.workItems.get(workItemId);
  }

  /**
   * Get all work items for a task
   * @param {string} taskId
   * @returns {WorkItem[]}
   */
  getWorkItemsForTask(taskId) {
    const ids = this.workItemsByTask.get(taskId);
    if (!ids) return [];
    return Array.from(ids)
      .map(id => this.workItems.get(id))
      .filter(wi => wi !== undefined);
  }

  /**
   * Get all work items for a case
   * @param {string} caseId
   * @returns {WorkItem[]}
   */
  getWorkItemsForCase(caseId) {
    const ids = this.workItemsByCase.get(caseId);
    if (!ids) return [];
    return Array.from(ids)
      .map(id => this.workItems.get(id))
      .filter(wi => wi !== undefined);
  }

  /**
   * Get cancellation state at a specific point in time
   * @param {Date} timestamp
   * @returns {Object} State snapshot
   */
  getStateAtTime(timestamp) {
    const receipts = this.receiptLogger.getReceiptsAtTime(timestamp);
    const state = this._buildEmptyState();
    this._processReceipts(receipts, state);

    return {
      timestamp,
      cancelledWorkItems: Array.from(state.cancelledWorkItems),
      openCircuitBreakers: Array.from(state.openCircuitBreakers),
      cancelledRegions: Array.from(state.cancelledRegions),
      receiptCount: receipts.length,
    };
  }

  /**
   * Build empty state structure
   * @returns {Object}
   * @private
   */
  _buildEmptyState() {
    return {
      cancelledWorkItems: new Set(),
      openCircuitBreakers: new Set(),
      cancelledRegions: new Set(),
    };
  }

  /**
   * Process receipts to build state
   * @param {CancellationReceipt[]} receipts
   * @param {Object} state
   * @private
   */
  _processReceipts(receipts, state) {
    for (const receipt of receipts) {
      switch (receipt.type) {
        case 'CANCELLED_WORK_ITEM':
          state.cancelledWorkItems.add(receipt.payload.workItemId);
          break;
        case 'CIRCUIT_BREAKER_OPEN':
          state.openCircuitBreakers.add(receipt.payload.taskId);
          break;
        case 'CIRCUIT_BREAKER_CLOSED':
          state.openCircuitBreakers.delete(receipt.payload.taskId);
          break;
        case 'REGION_CANCELLED':
          state.cancelledRegions.add(receipt.payload.regionId);
          break;
      }
    }
  }

  // --------------------------------------------------------------------------
  // STATISTICS
  // --------------------------------------------------------------------------

  /**
   * Get manager statistics
   * @returns {Object}
   */
  getStats() {
    const workItemsByState = this._computeWorkItemsByState();
    const circuitBreakerStats = this._computeCircuitBreakerStats();

    return {
      workItems: {
        total: this.workItems.size,
        byState: workItemsByState,
      },
      circuitBreakers: {
        total: this.circuitBreakers.size,
        states: circuitBreakerStats,
      },
      regions: {
        total: this.regionManager.regions.size,
      },
      receipts: {
        total: this.receiptLogger.receipts.length,
      },
      activeTimeouts: this.timeoutHandles.size,
    };
  }

  /**
   * Compute work items grouped by state
   * @returns {Object}
   * @private
   */
  _computeWorkItemsByState() {
    const byState = {};
    for (const wi of this.workItems.values()) {
      byState[wi.state] = (byState[wi.state] || 0) + 1;
    }
    return byState;
  }

  /**
   * Compute circuit breaker statistics
   * @returns {Object}
   * @private
   */
  _computeCircuitBreakerStats() {
    const stats = {};
    for (const [taskId, breaker] of this.circuitBreakers) {
      stats[taskId] = breaker.getState();
    }
    return stats;
  }

  // --------------------------------------------------------------------------
  // CLEANUP
  // --------------------------------------------------------------------------

  /**
   * Terminate all pending work and cleanup
   * @param {string} reason
   */
  terminate(reason = 'workflow_terminated') {
    for (const [id, workItem] of this.workItems) {
      if (workItem.state === 'executing' || workItem.state === 'enabled' || workItem.state === 'pending') {
        this.cancelWorkItem(id, reason);
      }
    }

    for (const [id, handle] of this.timeoutHandles) {
      clearTimeout(handle);
    }
    this.timeoutHandles.clear();
  }

  /**
   * Export full state for serialization
   * @returns {Object}
   */
  export() {
    return {
      workItems: this._exportWorkItems(),
      regions: this.regionManager.export(),
      receipts: this.receiptLogger.export(),
      dependencies: Object.fromEntries(this.taskDependencies),
      circuitBreakers: this._exportCircuitBreakers(),
    };
  }

  /**
   * Export work items with serialized dates
   * @returns {Array}
   * @private
   */
  _exportWorkItems() {
    return Array.from(this.workItems.values()).map(wi => ({
      ...wi,
      createdAt: wi.createdAt.toISOString(),
      startedAt: wi.startedAt?.toISOString(),
      completedAt: wi.completedAt?.toISOString(),
      cancelledAt: wi.cancelledAt?.toISOString(),
    }));
  }

  /**
   * Export circuit breaker states
   * @returns {Object}
   * @private
   */
  _exportCircuitBreakers() {
    return Object.fromEntries(
      Array.from(this.circuitBreakers.entries()).map(([k, v]) => [k, v.getState()])
    );
  }

  /**
   * Clear all state
   */
  clear() {
    this.terminate();
    this.workItems.clear();
    this.workItemsByTask.clear();
    this.workItemsByCase.clear();
    this.circuitBreakers.clear();
    this.taskDependencies.clear();
    this.receiptLogger.clear();
    this.regionManager.regions.clear();
    this.regionManager.taskToRegions.clear();
  }
}
>>>>>>> 3473d92a

// ============================================================================
// FACTORY FUNCTIONS
// ============================================================================

import { YawlCancellationManager } from './yawl-cancellation-manager.mjs';

/**
 * Create a cancellation manager instance
 * @param {Object} [config]
 * @returns {YawlCancellationManager}
 */
export function createCancellationManager(config = {}) {
  return new YawlCancellationManager(config);
}

/**
 * Create a cancellation region
 * @param {YawlCancellationManager} manager
 * @param {Object} options
 * @returns {import('./yawl-cancellation-regions.mjs').CancellationRegion}
 */
export function createCancellationRegion(manager, options) {
  return manager.regionManager.createRegion(options);
}<|MERGE_RESOLUTION|>--- conflicted
+++ resolved
@@ -1,5 +1,5 @@
 /**
- * @file YAWL Cancellation Semantics - Barrel Export
+ * @file YAWL Cancellation Semantics Implementation
  * @module yawl/cancellation
  *
  * @description
@@ -16,17 +16,289 @@
  * @see https://www.yamlworkflow.net/
  */
 
+import { z } from 'zod';
+import { randomUUID } from 'crypto';
+
 // ============================================================================
-// REGION MANAGEMENT
+// SCHEMAS
 // ============================================================================
 
-<<<<<<< HEAD
-export {
-  CancellationRegionSchema,
-  CancellationRegionManager,
-  createRegionManager,
-} from './yawl-cancellation-regions.mjs';
-=======
+/**
+ * Schema for cancellation reason
+ */
+const CancellationReasonSchema = z.enum([
+  'timeout',
+  'manual',
+  'circuit_breaker',
+  'parent_cancelled',
+  'region_cancelled',
+  'task_disabled',
+  'dependency_failed',
+  'workflow_terminated',
+]);
+
+/**
+ * Schema for work item state
+ */
+const WorkItemStateSchema = z.enum([
+  'pending',
+  'enabled',
+  'executing',
+  'completed',
+  'cancelled',
+  'failed',
+]);
+
+/**
+ * Schema for work item
+ */
+const WorkItemSchema = z.object({
+  id: z.string().uuid(),
+  taskId: z.string().min(1),
+  caseId: z.string().uuid(),
+  regionId: z.string().uuid().optional(),
+  state: WorkItemStateSchema,
+  createdAt: z.coerce.date(),
+  startedAt: z.coerce.date().optional(),
+  completedAt: z.coerce.date().optional(),
+  cancelledAt: z.coerce.date().optional(),
+  cancellationReason: CancellationReasonSchema.optional(),
+  timeoutMs: z.number().int().positive().max(300000).default(30000),
+  retryCount: z.number().int().nonnegative().default(0),
+  metadata: z.record(z.any()).optional(),
+});
+
+/**
+ * Schema for cancellation region
+ */
+const CancellationRegionSchema = z.object({
+  id: z.string().uuid(),
+  name: z.string().min(1).max(100),
+  taskIds: z.array(z.string().min(1)),
+  parentRegionId: z.string().uuid().optional(),
+  childRegionIds: z.array(z.string().uuid()).default([]),
+  createdAt: z.coerce.date(),
+  active: z.boolean().default(true),
+});
+
+/**
+ * Valid receipt types
+ * @type {readonly string[]}
+ */
+const VALID_RECEIPT_TYPES = Object.freeze([
+  'CANCELLED_WORK_ITEM',
+  'TIMEOUT_OCCURRED',
+  'CIRCUIT_BREAKER_OPEN',
+  'CIRCUIT_BREAKER_CLOSED',
+  'REGION_CANCELLED',
+  'TASK_DISABLED',
+  'TASK_ENABLED',
+  'CANCELLATION_PROPAGATED',
+]);
+
+/**
+ * Schema for cancellation receipt (for export validation)
+ */
+const CancellationReceiptSchema = z.object({
+  id: z.string(),
+  type: z.string(),
+  timestamp: z.any(),
+  payload: z.record(z.any()),
+});
+
+/**
+ * Create a validated receipt object
+ * @param {string} type
+ * @param {Object} payload
+ * @returns {Object}
+ */
+function createReceipt(type, payload) {
+  if (!VALID_RECEIPT_TYPES.includes(type)) {
+    throw new Error(`Invalid receipt type: ${type}`);
+  }
+  return {
+    id: randomUUID(),
+    type,
+    timestamp: new Date(),
+    payload,
+  };
+}
+
+/**
+ * Schema for circuit breaker state
+ */
+const CircuitBreakerStateSchema = z.enum(['closed', 'open', 'half_open']);
+
+/**
+ * @typedef {z.infer<typeof WorkItemSchema>} WorkItem
+ * @typedef {z.infer<typeof CancellationRegionSchema>} CancellationRegion
+ * @typedef {z.infer<typeof CancellationReceiptSchema>} CancellationReceipt
+ * @typedef {z.infer<typeof CancellationReasonSchema>} CancellationReason
+ */
+
+// ============================================================================
+// CIRCUIT BREAKER
+// ============================================================================
+
+/**
+ * Circuit breaker for task-level failure management
+ * Prevents cascading failures by disabling tasks after consecutive failures
+ */
+export class TaskCircuitBreaker {
+  /**
+   * @param {Object} config
+   * @param {number} [config.failureThreshold=3] - Consecutive failures before opening
+   * @param {number} [config.resetTimeout=60000] - Time before half-open state
+   * @param {number} [config.halfOpenMaxCalls=1] - Max calls in half-open state
+   * @param {Function} [config.onStateChange] - Callback on state transitions
+   */
+  constructor(config = {}) {
+    this.taskId = config.taskId || 'unknown';
+    this.failureThreshold = config.failureThreshold ?? 3;
+    this.resetTimeout = config.resetTimeout ?? 60000;
+    this.halfOpenMaxCalls = config.halfOpenMaxCalls ?? 1;
+    this.onStateChange = config.onStateChange ?? null;
+
+    this.state = 'closed';
+    this.failureCount = 0;
+    this.successCount = 0;
+    this.halfOpenCalls = 0;
+    this.lastFailureTime = null;
+    this.lastStateChange = Date.now();
+    this.disabledAt = null;
+  }
+
+  /**
+   * Record a successful task execution
+   */
+  recordSuccess() {
+    if (this.state === 'half_open') {
+      this.successCount++;
+      if (this.successCount >= 1) {
+        this._transition('closed');
+        this.failureCount = 0;
+        this.successCount = 0;
+        this.halfOpenCalls = 0;
+      }
+    } else if (this.state === 'closed') {
+      this.failureCount = 0;
+    }
+  }
+
+  /**
+   * Record a task failure
+   * @returns {boolean} True if circuit tripped
+   */
+  recordFailure() {
+    this.failureCount++;
+    this.lastFailureTime = Date.now();
+
+    if (this.state === 'half_open') {
+      this._transition('open');
+      return true;
+    }
+
+    if (this.state === 'closed' && this.failureCount >= this.failureThreshold) {
+      this._transition('open');
+      this.disabledAt = new Date();
+      return true;
+    }
+
+    return false;
+  }
+
+  /**
+   * Check if circuit allows execution
+   * @returns {boolean} True if execution allowed
+   */
+  allowExecution() {
+    this._checkTransition();
+
+    if (this.state === 'open') {
+      return false;
+    }
+
+    if (this.state === 'half_open') {
+      if (this.halfOpenCalls >= this.halfOpenMaxCalls) {
+        return false;
+      }
+      this.halfOpenCalls++;
+    }
+
+    return true;
+  }
+
+  /**
+   * Manually reset the circuit breaker (enable task)
+   */
+  reset() {
+    this._transition('closed');
+    this.failureCount = 0;
+    this.successCount = 0;
+    this.halfOpenCalls = 0;
+    this.disabledAt = null;
+  }
+
+  /**
+   * Get current circuit state
+   * @returns {Object} State information
+   */
+  getState() {
+    return {
+      taskId: this.taskId,
+      state: this.state,
+      failureCount: this.failureCount,
+      failureThreshold: this.failureThreshold,
+      lastFailureTime: this.lastFailureTime,
+      lastStateChange: this.lastStateChange,
+      disabledAt: this.disabledAt,
+      isOpen: this.state === 'open',
+    };
+  }
+
+  /**
+   * Check if state transition should occur
+   * @private
+   */
+  _checkTransition() {
+    if (this.state === 'open') {
+      const elapsed = Date.now() - this.lastStateChange;
+      if (elapsed >= this.resetTimeout) {
+        this._transition('half_open');
+      }
+    }
+  }
+
+  /**
+   * Transition to a new state
+   * @param {string} newState
+   * @private
+   */
+  _transition(newState) {
+    const previousState = this.state;
+    this.state = newState;
+    this.lastStateChange = Date.now();
+
+    if (this.onStateChange) {
+      try {
+        this.onStateChange({
+          taskId: this.taskId,
+          from: previousState,
+          to: newState,
+          timestamp: new Date(),
+          failureCount: this.failureCount,
+        });
+      } catch {
+        // Ignore callback errors
+      }
+    }
+  }
+}
+
+// ============================================================================
+// CANCELLATION REGION MANAGER
+// ============================================================================
+
 /**
  * Manages cancellation regions - groups of tasks that cancel together
  */
@@ -278,25 +550,11 @@
     }
   }
 }
->>>>>>> 3473d92a
 
 // ============================================================================
-// CORE INFRASTRUCTURE
+// RECEIPT LOGGER
 // ============================================================================
 
-<<<<<<< HEAD
-export {
-  CancellationReasonSchema,
-  WorkItemStateSchema,
-  WorkItemSchema,
-  CircuitBreakerStateSchema,
-  CancellationReceiptSchema,
-  VALID_RECEIPT_TYPES,
-  createReceipt,
-  TaskCircuitBreaker,
-  CancellationReceiptLogger,
-} from './yawl-cancellation-core.mjs';
-=======
 /**
  * Logs cancellation receipts for auditability and time-travel
  */
@@ -551,17 +809,11 @@
     this.receiptsByTask.clear();
   }
 }
->>>>>>> 3473d92a
 
 // ============================================================================
-// MAIN MANAGER
+// YAWL CANCELLATION MANAGER
 // ============================================================================
 
-<<<<<<< HEAD
-export {
-  YawlCancellationManager,
-} from './yawl-cancellation-manager.mjs';
-=======
 /**
  * @typedef {Object} CancellationConfig
  * @property {number} [defaultTimeout=30000] - Default timeout in ms
@@ -1489,17 +1741,14 @@
     this.regionManager.taskToRegions.clear();
   }
 }
->>>>>>> 3473d92a
 
 // ============================================================================
 // FACTORY FUNCTIONS
 // ============================================================================
 
-import { YawlCancellationManager } from './yawl-cancellation-manager.mjs';
-
 /**
  * Create a cancellation manager instance
- * @param {Object} [config]
+ * @param {CancellationConfig} [config]
  * @returns {YawlCancellationManager}
  */
 export function createCancellationManager(config = {}) {
@@ -1510,8 +1759,21 @@
  * Create a cancellation region
  * @param {YawlCancellationManager} manager
  * @param {Object} options
- * @returns {import('./yawl-cancellation-regions.mjs').CancellationRegion}
+ * @returns {CancellationRegion}
  */
 export function createCancellationRegion(manager, options) {
   return manager.regionManager.createRegion(options);
-}+}
+
+// ============================================================================
+// EXPORTS
+// ============================================================================
+
+export {
+  WorkItemSchema,
+  CancellationRegionSchema,
+  CancellationReceiptSchema,
+  CancellationReasonSchema,
+  WorkItemStateSchema,
+  CircuitBreakerStateSchema,
+};