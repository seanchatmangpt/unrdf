--- conflicted
+++ resolved
@@ -7,284 +7,6 @@
  * @module @unrdf/yawl/receipt
  */
 
-<<<<<<< HEAD
-import { blake3 } from 'hash-wasm';
-import { z } from 'zod';
-import { now, toISO, VectorClock } from '@unrdf/kgc-4d';
-
-// =============================================================================
-// Constants
-// =============================================================================
-
-/**
- * BLAKE3 hash length in hex characters
- * @constant {number}
- */
-const BLAKE3_HEX_LENGTH = 64;
-
-/**
- * Supported event types for receipts
- * @readonly
- * @enum {string}
- */
-export const RECEIPT_EVENT_TYPES = Object.freeze({
-  CASE_CREATED: 'CASE_CREATED',
-  TASK_ENABLED: 'TASK_ENABLED',
-  TASK_STARTED: 'TASK_STARTED',
-  TASK_COMPLETED: 'TASK_COMPLETED',
-  TASK_CANCELLED: 'TASK_CANCELLED',
-  TASK_FAILED: 'TASK_FAILED',
-  TASK_TIMEOUT: 'TASK_TIMEOUT',
-  WORK_ITEM_CREATED: 'WORK_ITEM_CREATED',
-  CONTROL_FLOW_EVALUATED: 'CONTROL_FLOW_EVALUATED',
-  RESOURCE_ALLOCATED: 'RESOURCE_ALLOCATED',
-  RESOURCE_RELEASED: 'RESOURCE_RELEASED',
-});
-
-// =============================================================================
-// Zod Schemas
-// =============================================================================
-
-/**
- * Justification payload schema - explains why the decision was made
- */
-const JustificationSchema = z.object({
-  /** Hook that validated the transition */
-  hookValidated: z.string().nullable().optional(),
-  /** SPARQL query used for control flow evaluation */
-  sparqlQuery: z.string().nullable().optional(),
-  /** Human-readable reasoning */
-  reasoning: z.string().nullable().optional(),
-  /** Condition that was checked */
-  conditionChecked: z.string().nullable().optional(),
-  /** Actor who approved (for manual tasks) */
-  approvedBy: z.string().nullable().optional(),
-});
-
-/**
- * Payload schema - the decision data being receipted
- */
-const PayloadSchema = z.object({
-  /** The decision made (e.g., 'APPROVE', 'ENABLE', 'COMPLETE') */
-  decision: z.string().optional(),
-  /** Justification for the decision */
-  justification: JustificationSchema.optional(),
-  /** Actor who made the decision */
-  actor: z.string().optional(),
-  /** Additional context data - using any for maximum flexibility */
-  context: z.any().optional(),
-}).passthrough();
-
-/**
- * Vector clock schema for causality tracking
- * Using passthrough to allow flexible VectorClock JSON serialization
- */
-const VectorClockSchema = z.object({
-  nodeId: z.string().min(1),
-  counters: z.record(z.string(), z.string()),
-}).passthrough();
-
-/**
- * Event type schema using enum values
- */
-const EventTypeSchema = z.enum([
-  'CASE_CREATED',
-  'TASK_ENABLED',
-  'TASK_STARTED',
-  'TASK_COMPLETED',
-  'TASK_CANCELLED',
-  'TASK_FAILED',
-  'TASK_TIMEOUT',
-  'WORK_ITEM_CREATED',
-  'CONTROL_FLOW_EVALUATED',
-  'RESOURCE_ALLOCATED',
-  'RESOURCE_RELEASED',
-]);
-
-/**
- * Full receipt schema
- */
-export const ReceiptSchema = z.object({
-  // Identity
-  id: z.string().uuid(),
-  eventType: EventTypeSchema,
-
-  // Timestamps
-  t_ns: z.bigint(),
-  timestamp_iso: z.string(),
-
-  // Workflow context
-  caseId: z.string().min(1),
-  taskId: z.string().min(1),
-  workItemId: z.string().optional(),
-
-  // Cryptographic proof chain
-  previousReceiptHash: z.string().length(BLAKE3_HEX_LENGTH).nullable(),
-  payloadHash: z.string().length(BLAKE3_HEX_LENGTH),
-  receiptHash: z.string().length(BLAKE3_HEX_LENGTH),
-
-  // KGC-4D integration
-  kgcEventId: z.string().nullable().optional(),
-  gitRef: z.string().nullable().optional(),
-  vectorClock: VectorClockSchema.optional(),
-
-  // Decision payload
-  payload: PayloadSchema,
-});
-
-/**
- * Verification result schema
- */
-const VerificationResultSchema = z.object({
-  valid: z.boolean(),
-  error: z.string().optional(),
-  checks: z.object({
-    payloadHashValid: z.boolean(),
-    chainHashValid: z.boolean(),
-    timestampValid: z.boolean(),
-  }).optional(),
-});
-
-// =============================================================================
-// Type Definitions (JSDoc)
-// =============================================================================
-
-/**
- * @typedef {Object} Justification
- * @property {string} [hookValidated] - Hook that validated the transition
- * @property {string} [sparqlQuery] - SPARQL query used for evaluation
- * @property {string} [reasoning] - Human-readable reasoning
- * @property {string} [conditionChecked] - Condition that was checked
- * @property {string} [approvedBy] - Actor who approved
- */
-
-/**
- * @typedef {Object} Payload
- * @property {string} decision - The decision made
- * @property {Justification} [justification] - Justification for decision
- * @property {string} [actor] - Actor who made decision
- * @property {Object} [context] - Additional context
- */
-
-/**
- * @typedef {Object} Receipt
- * @property {string} id - UUID of receipt
- * @property {string} eventType - Type of event (TASK_ENABLED, etc.)
- * @property {bigint} t_ns - Nanosecond timestamp
- * @property {string} timestamp_iso - ISO timestamp string
- * @property {string} caseId - Workflow case ID
- * @property {string} taskId - Task ID
- * @property {string} [workItemId] - Work item ID
- * @property {string|null} previousReceiptHash - 64-char BLAKE3 hash
- * @property {string} payloadHash - 64-char BLAKE3 hash
- * @property {string} receiptHash - 64-char BLAKE3 hash
- * @property {string} [kgcEventId] - KGC event ID
- * @property {string} [gitRef] - Git reference
- * @property {Object} [vectorClock] - Vector clock for causality
- * @property {Payload} payload - Decision payload
- */
-
-/**
- * @typedef {Object} VerificationResult
- * @property {boolean} valid - Whether receipt is valid
- * @property {string} [error] - Error message if invalid
- * @property {Object} [checks] - Individual check results
- */
-
-/**
- * @typedef {Object} ReceiptEvent
- * @property {string} eventType - Event type
- * @property {string} caseId - Case ID
- * @property {string} taskId - Task ID
- * @property {string} [workItemId] - Work item ID
- * @property {Payload} payload - Event payload
- * @property {string} [kgcEventId] - KGC event ID
- * @property {string} [gitRef] - Git reference
- * @property {Object} [vectorClock] - Vector clock
- */
-
-// =============================================================================
-// Utility Functions
-// =============================================================================
-
-/**
- * Generate a UUID v4
- * @returns {string} UUID string
- */
-function generateUUID() {
-  if (typeof crypto !== 'undefined' && crypto.randomUUID) {
-    return crypto.randomUUID();
-  }
-  // Fallback for older environments
-  return 'xxxxxxxx-xxxx-4xxx-yxxx-xxxxxxxxxxxx'.replace(/[xy]/g, (c) => {
-    const r = (Math.random() * 16) | 0;
-    const v = c === 'x' ? r : (r & 0x3) | 0x8;
-    return v.toString(16);
-  });
-}
-
-/**
- * Serialize object deterministically for hashing
- * Keys are sorted alphabetically at all levels
- *
- * @param {Object} obj - Object to serialize
- * @returns {string} Deterministic JSON string
- */
-function deterministicSerialize(obj) {
-  if (obj === null || obj === undefined) {
-    return JSON.stringify(null);
-  }
-
-  if (typeof obj === 'bigint') {
-    return obj.toString();
-  }
-
-  if (typeof obj !== 'object') {
-    return JSON.stringify(obj);
-  }
-
-  if (Array.isArray(obj)) {
-    const items = obj.map((item) => deterministicSerialize(item));
-    return `[${items.join(',')}]`;
-  }
-
-  // Sort keys alphabetically for deterministic ordering
-  const sortedKeys = Object.keys(obj).sort();
-  const pairs = sortedKeys.map((key) => {
-    const value = obj[key];
-    const serializedValue = deterministicSerialize(value);
-    return `${JSON.stringify(key)}:${serializedValue}`;
-  });
-
-  return `{${pairs.join(',')}}`;
-}
-
-/**
- * Compute BLAKE3 hash of data
- *
- * @param {string|Object} data - Data to hash
- * @returns {Promise<string>} 64-character hex hash
- */
-async function computeBlake3(data) {
-  const serialized = typeof data === 'string' ? data : deterministicSerialize(data);
-  return blake3(serialized);
-}
-
-/**
- * Compute chained receipt hash from previousHash and payloadHash
- * Chain format: previousHash:payloadHash
- *
- * @param {string|null} previousHash - Previous receipt hash (null for genesis)
- * @param {string} payloadHash - Current payload hash
- * @returns {Promise<string>} 64-character hex hash
- */
-async function computeChainHash(previousHash, payloadHash) {
-  const chainInput = `${previousHash || 'GENESIS'}:${payloadHash}`;
-  return blake3(chainInput);
-}
-
-=======
->>>>>>> fffd29f4
 // =============================================================================
 // Core Exports
 // =============================================================================
