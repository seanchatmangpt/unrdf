--- conflicted
+++ resolved
@@ -1,22 +1,12 @@
 /**
  * YAWL Receipt - BLAKE3 Cryptographic Proof of Workflow Transitions
  *
- * Barrel export for all receipt functionality.
+ * Implements cryptographic receipts for audit trail and verification.
+ * Each receipt chains to the previous, creating an immutable proof chain.
  *
  * @module @unrdf/yawl/receipt
  */
 
-<<<<<<< HEAD
-// Core functionality
-export {
-  BLAKE3_HEX_LENGTH,
-  RECEIPT_EVENT_TYPES,
-  ReceiptSchema,
-  JustificationSchema,
-  PayloadSchema,
-  VectorClockSchema,
-  VerificationResultSchema,
-=======
 // =============================================================================
 // Core Exports
 // =============================================================================
@@ -35,34 +25,10 @@
   VerificationResultSchema,
 
   // Utility Functions
->>>>>>> 3473d92a
   generateUUID,
   deterministicSerialize,
   computeBlake3,
   computeChainHash,
-<<<<<<< HEAD
-  generateReceipt,
-  verifyReceipt,
-  verifyChainLink,
-} from './receipt-core.mjs';
-
-// ProofChain
-export { ProofChain } from './receipt-chain.mjs';
-
-// Legacy API
-export { YawlReceipt, buildReceipt } from './receipt-legacy.mjs';
-
-// Default export
-import { generateReceipt, verifyReceipt, verifyChainLink } from './receipt-core.mjs';
-import { ProofChain } from './receipt-chain.mjs';
-import { YawlReceipt, buildReceipt } from './receipt-legacy.mjs';
-import {
-  RECEIPT_EVENT_TYPES,
-  ReceiptSchema,
-  JustificationSchema,
-  PayloadSchema,
-} from './receipt-core.mjs';
-=======
 
   // Receipt Generation
   generateReceipt,
@@ -119,7 +85,6 @@
   YawlReceipt,
   buildReceipt,
 } from './receipt-serialization.mjs';
->>>>>>> 3473d92a
 
 export default {
   // Main API
