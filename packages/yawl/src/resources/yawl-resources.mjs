/**
 * @fileoverview YAWL Resource Allocation Semantics - Main Entry Point
 *
 * Barrel export for YAWL resource management modules:
 * - Core: ResourceManager with allocation/deallocation
 * - Pools: ResourcePool with allocation strategies
 * - Calendar: Availability and scheduling utilities
 *
 * @module @unrdf/yawl/resources
 * @version 1.0.0
 */

/* ========================================================================= */
/* Re-export Core Module                                                     */
/* ========================================================================= */

<<<<<<< HEAD
export {
  // Class
  YawlResourceManager,
  createResourceManager,
  // Schemas
  ResourceSchema,
  WorkItemSchema,
  PolicyPackSchema,
  TimeWindowSchema,
  AllocationReceiptSchema,
  // Constants
  ResourceType,
  YAWL_NS,
  FOAF_NS,
  RDF_NS,
  XSD_NS,
  TIME_NS,
} from './yawl-resources-core.mjs';
=======
/**
 * YAWL Resource namespace
 * @constant {string}
 */
const YAWL_NS = 'http://yawlfoundation.org/yawlschema#';

/**
 * FOAF namespace for person properties
 * @constant {string}
 */
const FOAF_NS = 'http://xmlns.com/foaf/0.1/';

/**
 * RDF namespace
 * @constant {string}
 */
const RDF_NS = 'http://www.w3.org/1999/02/22-rdf-syntax-ns#';

/**
 * XSD namespace for datatypes
 * @constant {string}
 */
const XSD_NS = 'http://www.w3.org/2001/XMLSchema#';

/**
 * TIME namespace for temporal properties
 * @constant {string}
 */
const TIME_NS = 'http://www.w3.org/2006/time#';

/**
 * Namespace helper functions
 * @private
 */
const yawl = (localName) => namedNode(`${YAWL_NS}${localName}`);
const foaf = (localName) => namedNode(`${FOAF_NS}${localName}`);
const rdf = (localName) => namedNode(`${RDF_NS}${localName}`);
const xsd = (localName) => `${XSD_NS}${localName}`;
const time = (localName) => namedNode(`${TIME_NS}${localName}`);

/* ========================================================================= */
/* Zod Schemas for Validation                                                */
/* ========================================================================= */

/**
 * Resource type enum
 * @constant
 */
export const ResourceType = /** @type {const} */ ({
  PARTICIPANT: 'Participant',
  TOOL: 'Tool',
  ROLE: 'Role',
});

/**
 * Resource definition schema
 */
const ResourceSchema = z.object({
  id: z.string().min(1),
  type: z.enum([ResourceType.PARTICIPANT, ResourceType.TOOL, ResourceType.ROLE]),
  name: z.string().optional(),
  capacity: z.number().int().min(-1).default(1), // -1 = unlimited
  sparql: z.string().optional(),
  metadata: z.record(z.unknown()).optional(),
});

/**
 * Work item schema for allocation
 */
const WorkItemSchema = z.object({
  id: z.string().min(1),
  taskId: z.string().min(1),
  caseId: z.string().min(1),
  status: z.string().optional(),
  createdAt: z.string().datetime().optional(),
  data: z.record(z.unknown()).optional(),
});

/**
 * Policy pack resource rules schema
 */
const PolicyPackSchema = z.object({
  id: z.string().min(1),
  name: z.string().optional(),
  version: z.string().optional(),
  resources: z.array(ResourceSchema),
  priority: z.number().int().min(0).default(0),
  enabled: z.boolean().default(true),
});

/**
 * Time window schema for availability
 */
const TimeWindowSchema = z.object({
  start: z.string().datetime(),
  end: z.string().datetime(),
  available: z.boolean().default(true),
});

/**
 * Allocation receipt schema
 */
const AllocationReceiptSchema = z.object({
  id: z.string(),
  workItemId: z.string(),
  resourceId: z.string(),
  resourceType: z.enum([ResourceType.PARTICIPANT, ResourceType.TOOL, ResourceType.ROLE]),
  allocatedAt: z.string().datetime(),
  expiresAt: z.string().datetime().optional(),
  proof: z.object({
    capacityCheck: z.boolean(),
    eligibilityCheck: z.boolean(),
    policyPackId: z.string().optional(),
    sparqlResult: z.boolean().optional(),
  }),
});

/**
 * @typedef {z.infer<typeof ResourceSchema>} Resource
 * @typedef {z.infer<typeof WorkItemSchema>} WorkItem
 * @typedef {z.infer<typeof PolicyPackSchema>} PolicyPack
 * @typedef {z.infer<typeof TimeWindowSchema>} TimeWindow
 * @typedef {z.infer<typeof AllocationReceiptSchema>} AllocationReceipt
 */

/* ========================================================================= */
/* Resource Manager Class                                                    */
/* ========================================================================= */

/**
 * YAWL Resource Manager
 *
 * Manages resource allocation, eligibility, and capacity tracking
 * following YAWL workflow resource patterns.
 *
 * @class
 * @example
 * const manager = new YawlResourceManager();
 * manager.registerPolicyPack(myPolicyPack);
 * const receipt = await manager.allocateResource(workItem, resource);
 */
export class YawlResourceManager {
  /**
   * RDF store for tracking allocations and capacity
   * @private
   * @type {import('@unrdf/oxigraph').OxigraphStore}
   */
  #store;

  /**
   * Registered policy packs
   * @private
   * @type {Map<string, PolicyPack>}
   */
  #policyPacks;

  /**
   * Resource pools
   * @private
   * @type {Map<string, ResourcePool>}
   */
  #resourcePools;

  /**
   * Allocation counter for receipt IDs
   * @private
   * @type {number}
   */
  #allocationCounter;

  /**
   * Create a new YawlResourceManager
   *
   * @param {Object} [options] - Configuration options
   * @param {import('@unrdf/oxigraph').OxigraphStore} [options.store] - External RDF store
   */
  constructor(options = {}) {
    this.#store = options.store || createStore();
    this.#policyPacks = new Map();
    this.#resourcePools = new Map();
    this.#allocationCounter = 0;
  }

  /* ----------------------------------------------------------------------- */
  /* Policy Pack Management                                                  */
  /* ----------------------------------------------------------------------- */

  /**
   * Register a policy pack with resource rules
   *
   * @param {PolicyPack} policyPack - Policy pack definition
   * @returns {void}
   * @throws {z.ZodError} If policy pack is invalid
   *
   * @example
   * manager.registerPolicyPack({
   *   id: 'approval-policy',
   *   name: 'Approval Workflow Resources',
   *   resources: [
   *     { id: 'approvers', type: 'Role', capacity: 1, sparql: '...' }
   *   ],
   *   priority: 10
   * });
   */
  registerPolicyPack(policyPack) {
    const validated = PolicyPackSchema.parse(policyPack);
    this.#policyPacks.set(validated.id, validated);

    // Store policy pack in RDF for audit
    this.#storePolicyPackRDF(validated);
  }

  /**
   * Unregister a policy pack
   *
   * @param {string} policyPackId - Policy pack ID
   * @returns {boolean} True if removed
   */
  unregisterPolicyPack(policyPackId) {
    const existed = this.#policyPacks.has(policyPackId);
    this.#policyPacks.delete(policyPackId);
    return existed;
  }

  /**
   * Get registered policy pack
   *
   * @param {string} policyPackId - Policy pack ID
   * @returns {PolicyPack|undefined}
   */
  getPolicyPack(policyPackId) {
    return this.#policyPacks.get(policyPackId);
  }

  /**
   * List all registered policy packs
   *
   * @returns {PolicyPack[]}
   */
  listPolicyPacks() {
    return Array.from(this.#policyPacks.values())
      .sort((a, b) => (b.priority || 0) - (a.priority || 0));
  }

  /**
   * Store policy pack in RDF
   * @private
   * @param {PolicyPack} policyPack
   */
  #storePolicyPackRDF(policyPack) {
    const packNode = namedNode(`${YAWL_NS}policypack/${policyPack.id}`);

    this.#store.add(quad(
      packNode,
      rdf('type'),
      yawl('PolicyPack'),
      defaultGraph()
    ));

    if (policyPack.name) {
      this.#store.add(quad(
        packNode,
        foaf('name'),
        literal(policyPack.name),
        defaultGraph()
      ));
    }

    this.#store.add(quad(
      packNode,
      yawl('priority'),
      literal(String(policyPack.priority || 0), namedNode(xsd('integer'))),
      defaultGraph()
    ));

    this.#store.add(quad(
      packNode,
      yawl('enabled'),
      literal(String(policyPack.enabled !== false), namedNode(xsd('boolean'))),
      defaultGraph()
    ));

    // Store each resource definition
    for (const resource of policyPack.resources) {
      const resourceNode = namedNode(`${YAWL_NS}resource/${resource.id}`);

      this.#store.add(quad(
        packNode,
        yawl('hasResource'),
        resourceNode,
        defaultGraph()
      ));

      this.#storeResourceRDF(resource, resourceNode);
    }
  }

  /**
   * Store resource definition in RDF
   * @private
   * @param {Resource} resource
   * @param {import('@unrdf/oxigraph').NamedNode} resourceNode
   */
  #storeResourceRDF(resource, resourceNode) {
    this.#store.add(quad(
      resourceNode,
      rdf('type'),
      yawl(resource.type),
      defaultGraph()
    ));

    if (resource.name) {
      this.#store.add(quad(
        resourceNode,
        foaf('name'),
        literal(resource.name),
        defaultGraph()
      ));
    }

    this.#store.add(quad(
      resourceNode,
      yawl('capacity'),
      literal(String(resource.capacity), namedNode(xsd('integer'))),
      defaultGraph()
    ));

    if (resource.sparql) {
      this.#store.add(quad(
        resourceNode,
        yawl('eligibilitySparql'),
        literal(resource.sparql),
        defaultGraph()
      ));
    }
  }

  /* ----------------------------------------------------------------------- */
  /* Resource Allocation                                                     */
  /* ----------------------------------------------------------------------- */

  /**
   * Allocate a resource to a work item
   *
   * Performs:
   * 1. Capacity check (not exceeded)
   * 2. Eligibility check (SPARQL conditions)
   * 3. Policy pack resource rules validation
   * 4. Creates allocation in RDF
   * 5. Returns receipt with allocation proof
   *
   * @param {WorkItem} workItem - Work item to allocate resource for
   * @param {Resource} resource - Resource to allocate
   * @param {Object} [options] - Allocation options
   * @param {string} [options.policyPackId] - Specific policy pack to use
   * @param {number} [options.duration] - Allocation duration in milliseconds
   * @returns {Promise<AllocationReceipt>} Allocation receipt with proof
   * @throws {Error} If capacity exceeded or eligibility check fails
   *
   * @example
   * const receipt = await manager.allocateResource(
   *   { id: 'wi-001', taskId: 'approval', caseId: 'case-123' },
   *   { id: 'john', type: 'Participant', capacity: 1 }
   * );
   * console.log(receipt.proof.capacityCheck); // true
   */
  async allocateResource(workItem, resource, options = {}) {
    // Validate inputs
    const validatedWorkItem = WorkItemSchema.parse(workItem);
    const validatedResource = ResourceSchema.parse(resource);

    // Step 1: Check capacity
    const capacityCheck = this.#checkCapacity(validatedResource);
    if (!capacityCheck.allowed) {
      throw new Error(
        `Capacity exceeded for resource ${validatedResource.id}: ` +
        `${capacityCheck.current}/${capacityCheck.max}`
      );
    }

    // Step 2: Check eligibility (SPARQL conditions)
    const eligibilityCheck = await this.#checkEligibility(
      validatedResource,
      validatedWorkItem
    );
    if (!eligibilityCheck.eligible) {
      throw new Error(
        `Resource ${validatedResource.id} not eligible: ${eligibilityCheck.reason}`
      );
    }

    // Step 3: Get policy pack if specified
    let policyPackId = options.policyPackId;
    if (!policyPackId) {
      // Find first matching policy pack by priority
      const matchingPack = this.#findMatchingPolicyPack(validatedResource);
      policyPackId = matchingPack?.id;
    }

    // Step 4: Create allocation in RDF
    const allocationId = this.#createAllocation(
      validatedWorkItem,
      validatedResource,
      options.duration
    );

    // Step 5: Create and return receipt
    const now = new Date();
    const receipt = {
      id: allocationId,
      workItemId: validatedWorkItem.id,
      resourceId: validatedResource.id,
      resourceType: validatedResource.type,
      allocatedAt: now.toISOString(),
      expiresAt: options.duration
        ? new Date(now.getTime() + options.duration).toISOString()
        : undefined,
      proof: {
        capacityCheck: true,
        eligibilityCheck: true,
        policyPackId,
        sparqlResult: eligibilityCheck.sparqlResult,
      },
    };

    // Validate receipt
    AllocationReceiptSchema.parse(receipt);

    return receipt;
  }

  /**
   * Deallocate a resource from a work item
   *
   * @param {string} allocationId - Allocation receipt ID
   * @returns {boolean} True if deallocation successful
   *
   * @example
   * const success = manager.deallocateResource('alloc-001');
   */
  deallocateResource(allocationId) {
    const allocationNode = namedNode(`${YAWL_NS}allocation/${allocationId}`);

    // Check if allocation exists
    const allocations = this.#store.match(
      allocationNode,
      rdf('type'),
      yawl('Allocation'),
      null
    );

    if (!Array.from(allocations).length) {
      return false;
    }

    // Mark allocation as deallocated
    this.#store.add(quad(
      allocationNode,
      yawl('status'),
      literal('deallocated'),
      defaultGraph()
    ));

    this.#store.add(quad(
      allocationNode,
      yawl('deallocatedAt'),
      literal(new Date().toISOString(), namedNode(xsd('dateTime'))),
      defaultGraph()
    ));

    return true;
  }

  /**
   * Check resource capacity
   * @private
   * @param {Resource} resource
   * @returns {{ allowed: boolean, current: number, max: number }}
   */
  #checkCapacity(resource) {
    // Unlimited capacity
    if (resource.capacity === -1) {
      return { allowed: true, current: 0, max: -1 };
    }

    // Count current allocations
    const resourceNode = namedNode(`${YAWL_NS}resource/${resource.id}`);
    const activeAllocations = this.#countActiveAllocations(resourceNode);

    return {
      allowed: activeAllocations < resource.capacity,
      current: activeAllocations,
      max: resource.capacity,
    };
  }

  /**
   * Count active allocations for a resource
   * @private
   * @param {import('@unrdf/oxigraph').NamedNode} resourceNode
   * @returns {number}
   */
  #countActiveAllocations(resourceNode) {
    // Query for allocations that are not deallocated
    const query = `
      PREFIX yawl: <${YAWL_NS}>
      PREFIX rdf: <${RDF_NS}>

      SELECT (COUNT(?allocation) as ?count) WHERE {
        ?allocation rdf:type yawl:Allocation ;
                    yawl:resource <${resourceNode.value}> .
        FILTER NOT EXISTS {
          ?allocation yawl:status "deallocated" .
        }
      }
    `;

    try {
      const results = this.#store.query(query);
      const bindings = Array.from(results);
      if (bindings.length > 0 && bindings[0].get('count')) {
        return parseInt(bindings[0].get('count').value, 10);
      }
    } catch {
      // Fallback: count via match
      const allocations = this.#store.match(null, yawl('resource'), resourceNode, null);
      return Array.from(allocations).length;
    }

    return 0;
  }

  /**
   * Check resource eligibility via SPARQL
   * @private
   * @param {Resource} resource
   * @param {WorkItem} workItem
   * @returns {Promise<{ eligible: boolean, reason?: string, sparqlResult?: boolean }>}
   */
  async #checkEligibility(resource, workItem) {
    // No SPARQL condition = eligible by default
    if (!resource.sparql) {
      return { eligible: true };
    }

    try {
      // Execute ASK query
      const sparqlQuery = resource.sparql
        .replace(/\?workItem/g, `<${YAWL_NS}workitem/${workItem.id}>`)
        .replace(/\?resource/g, `<${YAWL_NS}resource/${resource.id}>`)
        .replace(/\?case/g, `<${YAWL_NS}case/${workItem.caseId}>`);

      const result = this.#store.query(sparqlQuery);

      // ASK queries return boolean
      if (typeof result === 'boolean') {
        return {
          eligible: result,
          sparqlResult: result,
          reason: result ? undefined : 'SPARQL eligibility condition not met',
        };
      }

      // SELECT queries - check if any results
      const bindings = Array.from(result);
      const eligible = bindings.length > 0;

      return {
        eligible,
        sparqlResult: eligible,
        reason: eligible ? undefined : 'SPARQL eligibility query returned no results',
      };
    } catch (error) {
      return {
        eligible: false,
        sparqlResult: false,
        reason: `SPARQL eligibility check failed: ${error.message}`,
      };
    }
  }

  /**
   * Find matching policy pack for resource
   * @private
   * @param {Resource} resource
   * @returns {PolicyPack|undefined}
   */
  #findMatchingPolicyPack(resource) {
    const packs = this.listPolicyPacks();

    for (const pack of packs) {
      if (!pack.enabled) continue;

      const hasResource = pack.resources.some(r => r.id === resource.id);
      if (hasResource) {
        return pack;
      }
    }

    return undefined;
  }

  /**
   * Create allocation in RDF
   * @private
   * @param {WorkItem} workItem
   * @param {Resource} resource
   * @param {number} [duration]
   * @returns {string} Allocation ID
   */
  #createAllocation(workItem, resource, duration) {
    this.#allocationCounter++;
    const allocationId = `alloc-${Date.now()}-${this.#allocationCounter}`;
    const allocationNode = namedNode(`${YAWL_NS}allocation/${allocationId}`);
    const resourceNode = namedNode(`${YAWL_NS}resource/${resource.id}`);
    const workItemNode = namedNode(`${YAWL_NS}workitem/${workItem.id}`);

    const now = new Date();

    // Type
    this.#store.add(quad(
      allocationNode,
      rdf('type'),
      yawl('Allocation'),
      defaultGraph()
    ));

    // Resource reference
    this.#store.add(quad(
      allocationNode,
      yawl('resource'),
      resourceNode,
      defaultGraph()
    ));

    // Work item reference
    this.#store.add(quad(
      allocationNode,
      yawl('workItem'),
      workItemNode,
      defaultGraph()
    ));

    // Allocated timestamp
    this.#store.add(quad(
      allocationNode,
      yawl('allocatedAt'),
      literal(now.toISOString(), namedNode(xsd('dateTime'))),
      defaultGraph()
    ));

    // Status
    this.#store.add(quad(
      allocationNode,
      yawl('status'),
      literal('active'),
      defaultGraph()
    ));

    // Expiration if duration specified
    if (duration) {
      this.#store.add(quad(
        allocationNode,
        yawl('expiresAt'),
        literal(new Date(now.getTime() + duration).toISOString(), namedNode(xsd('dateTime'))),
        defaultGraph()
      ));
    }

    return allocationId;
  }

  /* ----------------------------------------------------------------------- */
  /* Resource Eligibility                                                    */
  /* ----------------------------------------------------------------------- */

  /**
   * Get eligible resources for a task in a case
   *
   * @param {string} taskId - Task identifier
   * @param {string} caseId - Case identifier
   * @param {Object} [options] - Query options
   * @param {string} [options.resourceType] - Filter by resource type
   * @param {boolean} [options.checkAvailability] - Also check availability calendar
   * @returns {Promise<Resource[]>} Ordered list of eligible resources (by policy priority)
   *
   * @example
   * const eligible = await manager.getEligibleResources('approval-task', 'case-123');
   * console.log(`Found ${eligible.length} eligible resources`);
   */
  async getEligibleResources(taskId, caseId, options = {}) {
    const eligibleResources = [];

    // Collect all resources from policy packs (ordered by priority)
    const packs = this.listPolicyPacks();

    for (const pack of packs) {
      if (!pack.enabled) continue;

      for (const resource of pack.resources) {
        // Filter by type if specified
        if (options.resourceType && resource.type !== options.resourceType) {
          continue;
        }

        // Check capacity
        const capacityCheck = this.#checkCapacity(resource);
        if (!capacityCheck.allowed) {
          continue;
        }

        // Check eligibility via SPARQL
        const mockWorkItem = { id: `wi-${taskId}`, taskId, caseId };
        const eligibility = await this.#checkEligibility(resource, mockWorkItem);

        if (!eligibility.eligible) {
          continue;
        }

        // Check availability if requested
        if (options.checkAvailability) {
          const availability = this.getAvailability(resource.id);
          if (!availability.available) {
            continue;
          }
        }

        eligibleResources.push({
          ...resource,
          _policyPackId: pack.id,
          _priority: pack.priority || 0,
        });
      }
    }

    // Sort by priority (already sorted by pack, but ensure stability)
    return eligibleResources.sort((a, b) => (b._priority || 0) - (a._priority || 0));
  }

  /**
   * Query RDF store for matching resources
   *
   * @param {string} resourceType - Resource type to query
   * @returns {Resource[]} Matching resources from RDF store
   */
  queryResources(resourceType) {
    const query = `
      PREFIX yawl: <${YAWL_NS}>
      PREFIX rdf: <${RDF_NS}>
      PREFIX foaf: <${FOAF_NS}>

      SELECT ?resource ?name ?capacity WHERE {
        ?resource rdf:type yawl:${resourceType} .
        OPTIONAL { ?resource foaf:name ?name }
        OPTIONAL { ?resource yawl:capacity ?capacity }
      }
    `;

    try {
      const results = this.#store.query(query);
      const resources = [];

      for (const binding of results) {
        const resourceUri = binding.get('resource')?.value;
        if (!resourceUri) continue;

        const id = resourceUri.replace(`${YAWL_NS}resource/`, '');
        const name = binding.get('name')?.value;
        const capacity = binding.get('capacity')?.value
          ? parseInt(binding.get('capacity').value, 10)
          : 1;

        resources.push({
          id,
          type: resourceType,
          name,
          capacity,
        });
      }

      return resources;
    } catch {
      return [];
    }
  }

  /* ----------------------------------------------------------------------- */
  /* Resource Availability / Calendar                                        */
  /* ----------------------------------------------------------------------- */

  /**
   * Get availability for a resource
   *
   * Checks participant schedule (foaf namespace) and returns
   * available time windows.
   *
   * @param {string} resourceId - Resource identifier
   * @param {Object} [options] - Query options
   * @param {string} [options.from] - Start of time range (ISO datetime)
   * @param {string} [options.to] - End of time range (ISO datetime)
   * @returns {{ available: boolean, windows: TimeWindow[], schedule?: Object }}
   *
   * @example
   * const availability = manager.getAvailability('john', {
   *   from: '2024-01-15T09:00:00Z',
   *   to: '2024-01-15T17:00:00Z'
   * });
   * console.log(availability.available); // true/false
   * console.log(availability.windows); // [{ start, end, available }]
   */
  getAvailability(resourceId, options = {}) {
    const resourceNode = namedNode(`${YAWL_NS}resource/${resourceId}`);
    const now = new Date();

    // Query for availability schedule with windows stored on blank nodes
    const query = `
      PREFIX yawl: <${YAWL_NS}>
      PREFIX foaf: <${FOAF_NS}>
      PREFIX time: <${TIME_NS}>
      PREFIX xsd: <${XSD_NS}>

      SELECT ?available ?startTime ?endTime ?windowAvailable WHERE {
        <${resourceNode.value}> foaf:available ?available .
        OPTIONAL {
          <${resourceNode.value}> yawl:hasAvailabilityWindow ?window .
          ?window yawl:scheduleStart ?startTime .
          ?window yawl:scheduleEnd ?endTime .
          ?window foaf:available ?windowAvailable .
        }
      }
    `;

    try {
      const results = this.#store.query(query);
      const bindings = Array.from(results);

      if (bindings.length === 0) {
        // No availability info = assume available (for tools especially)
        return {
          available: true,
          windows: [{
            start: (options.from || now.toISOString()),
            end: (options.to || new Date(now.getTime() + 86400000).toISOString()),
            available: true,
          }],
        };
      }

      const windows = [];
      let isCurrentlyAvailable = true;

      for (const binding of bindings) {
        const available = binding.get('available')?.value;
        const startTime = binding.get('startTime')?.value;
        const endTime = binding.get('endTime')?.value;
        const windowAvailable = binding.get('windowAvailable')?.value;

        // Parse overall availability
        if (available === 'false' || available === '0') {
          isCurrentlyAvailable = false;
        }

        // Add window if present
        if (startTime && endTime) {
          windows.push({
            start: startTime,
            end: endTime,
            available: windowAvailable !== 'false' && windowAvailable !== '0',
          });
        }
      }

      // Filter windows by requested time range
      const filteredWindows = windows.filter(w => {
        if (options.from && new Date(w.end) < new Date(options.from)) return false;
        if (options.to && new Date(w.start) > new Date(options.to)) return false;
        return true;
      });

      // Determine final availability: use overall status if we have windows, or check if any window is available
      const finalAvailable = filteredWindows.length > 0
        ? isCurrentlyAvailable
        : isCurrentlyAvailable;

      return {
        available: finalAvailable,
        windows: filteredWindows.length > 0 ? filteredWindows : [{
          start: options.from || now.toISOString(),
          end: options.to || new Date(now.getTime() + 86400000).toISOString(),
          available: isCurrentlyAvailable,
        }],
      };
    } catch {
      // Fallback: assume available
      return {
        available: true,
        windows: [{
          start: options.from || now.toISOString(),
          end: options.to || new Date(now.getTime() + 86400000).toISOString(),
          available: true,
        }],
      };
    }
  }

  /**
   * Set availability for a resource
   *
   * @param {string} resourceId - Resource identifier
   * @param {boolean} available - Availability status
   * @param {TimeWindow[]} [windows] - Time windows for availability
   * @returns {void}
   *
   * @example
   * manager.setAvailability('john', true, [
   *   { start: '2024-01-15T09:00:00Z', end: '2024-01-15T17:00:00Z', available: true }
   * ]);
   */
  setAvailability(resourceId, available, windows = []) {
    const resourceNode = namedNode(`${YAWL_NS}resource/${resourceId}`);

    // Set overall availability
    this.#store.add(quad(
      resourceNode,
      foaf('available'),
      literal(String(available), namedNode(xsd('boolean'))),
      defaultGraph()
    ));

    // Store time windows
    for (const window of windows) {
      const validated = TimeWindowSchema.parse(window);
      const windowNode = blankNode();

      this.#store.add(quad(
        resourceNode,
        yawl('hasAvailabilityWindow'),
        windowNode,
        defaultGraph()
      ));

      this.#store.add(quad(
        windowNode,
        yawl('scheduleStart'),
        literal(validated.start, namedNode(xsd('dateTime'))),
        defaultGraph()
      ));

      this.#store.add(quad(
        windowNode,
        yawl('scheduleEnd'),
        literal(validated.end, namedNode(xsd('dateTime'))),
        defaultGraph()
      ));

      this.#store.add(quad(
        windowNode,
        foaf('available'),
        literal(String(validated.available), namedNode(xsd('boolean'))),
        defaultGraph()
      ));
    }
  }

  /* ----------------------------------------------------------------------- */
  /* Resource Pools                                                          */
  /* ----------------------------------------------------------------------- */

  /**
   * Create a resource pool
   *
   * Bundles resources for workflow with time-window tracking
   * and "allocate any from pool" semantics.
   *
   * @param {Object} config - Pool configuration
   * @param {string} config.id - Pool identifier
   * @param {string} [config.name] - Pool display name
   * @param {Resource[]} config.resources - Resources in pool
   * @param {string} [config.allocationStrategy] - 'round-robin' | 'priority' | 'random'
   * @returns {ResourcePool} Created resource pool
   *
   * @example
   * const pool = manager.createResourcePool({
   *   id: 'approvers-pool',
   *   name: 'Approval Team',
   *   resources: [
   *     { id: 'alice', type: 'Participant', capacity: 1 },
   *     { id: 'bob', type: 'Participant', capacity: 1 }
   *   ],
   *   allocationStrategy: 'round-robin'
   * });
   *
   * const resource = await pool.allocateAny(workItem);
   */
  createResourcePool(config) {
    const poolConfig = {
      id: z.string().min(1).parse(config.id),
      name: config.name,
      resources: config.resources.map(r => ResourceSchema.parse(r)),
      allocationStrategy: config.allocationStrategy || 'priority',
    };

    const pool = new ResourcePool(this, poolConfig);
    this.#resourcePools.set(poolConfig.id, pool);

    // Store pool in RDF
    this.#storeResourcePoolRDF(poolConfig);

    return pool;
  }

  /**
   * Get a resource pool by ID
   *
   * @param {string} poolId - Pool identifier
   * @returns {ResourcePool|undefined}
   */
  getResourcePool(poolId) {
    return this.#resourcePools.get(poolId);
  }

  /**
   * List all resource pools
   *
   * @returns {ResourcePool[]}
   */
  listResourcePools() {
    return Array.from(this.#resourcePools.values());
  }

  /**
   * Store resource pool in RDF
   * @private
   * @param {Object} poolConfig
   */
  #storeResourcePoolRDF(poolConfig) {
    const poolNode = namedNode(`${YAWL_NS}pool/${poolConfig.id}`);

    this.#store.add(quad(
      poolNode,
      rdf('type'),
      yawl('ResourcePool'),
      defaultGraph()
    ));

    if (poolConfig.name) {
      this.#store.add(quad(
        poolNode,
        foaf('name'),
        literal(poolConfig.name),
        defaultGraph()
      ));
    }

    this.#store.add(quad(
      poolNode,
      yawl('allocationStrategy'),
      literal(poolConfig.allocationStrategy),
      defaultGraph()
    ));

    for (const resource of poolConfig.resources) {
      const resourceNode = namedNode(`${YAWL_NS}resource/${resource.id}`);
      this.#storeResourceRDF(resource, resourceNode);

      this.#store.add(quad(
        poolNode,
        yawl('hasResource'),
        resourceNode,
        defaultGraph()
      ));
    }
  }

  /* ----------------------------------------------------------------------- */
  /* Capacity Tracking                                                       */
  /* ----------------------------------------------------------------------- */

  /**
   * Get current capacity status for a resource
   *
   * @param {string} resourceId - Resource identifier
   * @returns {{ current: number, max: number, available: number, utilizationPercent: number }}
   *
   * @example
   * const status = manager.getCapacityStatus('john');
   * console.log(`${status.current}/${status.max} allocated (${status.utilizationPercent}%)`);
   */
  getCapacityStatus(resourceId) {
    const resourceNode = namedNode(`${YAWL_NS}resource/${resourceId}`);

    // Get max capacity
    const capacityQuads = this.#store.match(resourceNode, yawl('capacity'), null, null);
    const capacityArr = Array.from(capacityQuads);
    let maxCapacity = 1;

    if (capacityArr.length > 0) {
      maxCapacity = parseInt(capacityArr[0].object.value, 10);
    }

    // Count active allocations
    const currentAllocations = this.#countActiveAllocations(resourceNode);

    // Calculate available and utilization
    const available = maxCapacity === -1 ? Infinity : Math.max(0, maxCapacity - currentAllocations);
    const utilizationPercent = maxCapacity === -1 ? 0 : Math.round((currentAllocations / maxCapacity) * 100);

    return {
      current: currentAllocations,
      max: maxCapacity,
      available: maxCapacity === -1 ? -1 : available,
      utilizationPercent,
    };
  }

  /**
   * Get all active allocations
   *
   * @param {Object} [filter] - Filter options
   * @param {string} [filter.resourceId] - Filter by resource
   * @param {string} [filter.workItemId] - Filter by work item
   * @returns {Array<{ allocationId: string, resourceId: string, workItemId: string, allocatedAt: string }>}
   */
  getActiveAllocations(filter = {}) {
    let query = `
      PREFIX yawl: <${YAWL_NS}>
      PREFIX rdf: <${RDF_NS}>

      SELECT ?allocation ?resource ?workItem ?allocatedAt WHERE {
        ?allocation rdf:type yawl:Allocation ;
                    yawl:resource ?resource ;
                    yawl:workItem ?workItem ;
                    yawl:allocatedAt ?allocatedAt .
        FILTER NOT EXISTS {
          ?allocation yawl:status "deallocated" .
        }
    `;

    if (filter.resourceId) {
      query += `\n        FILTER(?resource = <${YAWL_NS}resource/${filter.resourceId}>)`;
    }

    if (filter.workItemId) {
      query += `\n        FILTER(?workItem = <${YAWL_NS}workitem/${filter.workItemId}>)`;
    }

    query += '\n      }';

    try {
      const results = this.#store.query(query);
      const allocations = [];

      for (const binding of results) {
        allocations.push({
          allocationId: binding.get('allocation')?.value.replace(`${YAWL_NS}allocation/`, ''),
          resourceId: binding.get('resource')?.value.replace(`${YAWL_NS}resource/`, ''),
          workItemId: binding.get('workItem')?.value.replace(`${YAWL_NS}workitem/`, ''),
          allocatedAt: binding.get('allocatedAt')?.value,
        });
      }

      return allocations;
    } catch {
      return [];
    }
  }

  /* ----------------------------------------------------------------------- */
  /* Store Access                                                            */
  /* ----------------------------------------------------------------------- */

  /**
   * Get the underlying RDF store
   *
   * @returns {import('@unrdf/oxigraph').OxigraphStore}
   */
  getStore() {
    return this.#store;
  }

  /**
   * Execute a SPARQL query on the resource store
   *
   * @param {string} sparqlQuery - SPARQL query string
   * @returns {*} Query results
   */
  query(sparqlQuery) {
    return this.#store.query(sparqlQuery);
  }
}
>>>>>>> 3473d92a

/* ========================================================================= */
/* Re-export Pools Module                                                    */
/* ========================================================================= */

export {
  // Class
  ResourcePool,
  // Factories
  createParticipant,
  createTool,
  createRole,
  createPolicyPack,
  // Pool strategies
  selectRoundRobin,
  selectByPriority,
  selectRandom,
  selectWeightedByCapacity,
} from './yawl-resources-pools.mjs';

/* ========================================================================= */
/* Re-export Calendar Module                                                 */
/* ========================================================================= */

export {
  // SPARQL helpers
  RESOURCE_SPARQL_PREFIXES,
  createRoleMembershipQuery,
  createCapabilityQuery,
  createAvailabilityQuery,
  createConflictQuery,
  // Time window utilities
  windowsOverlap,
  mergeTimeWindows,
  calculateAvailableSlots,
  calculateTotalAvailableDuration,
  findNextAvailableSlot,
  // Schedule validation
  validateTimeWindow,
  isWithinBusinessHours,
  generateWorkingHoursWindows,
} from './yawl-resources-calendar.mjs';

/* ========================================================================= */
/* Wire Up Pool and Calendar Methods to ResourceManager                      */
/* ========================================================================= */

import { YawlResourceManager } from './yawl-resources-core.mjs';
import { createPoolForManager } from './yawl-resources-pools.mjs';
import {
  getResourceAvailability,
  setResourceAvailability,
} from './yawl-resources-calendar-impl.mjs';

/**
 * Wire createResourcePool method to use pools module
 */
YawlResourceManager.prototype.createResourcePool = function(config) {
  return createPoolForManager(this, config);
};

/**
 * Wire availability methods to use calendar module
 */
YawlResourceManager.prototype.getAvailability = function(resourceId, options = {}) {
  return getResourceAvailability(this.getStore(), resourceId, options);
};

YawlResourceManager.prototype.setAvailability = function(resourceId, available, windows = []) {
  return setResourceAvailability(this.getStore(), resourceId, available, windows);
};<|MERGE_RESOLUTION|>--- conflicted
+++ resolved
@@ -1,39 +1,27 @@
 /**
- * @fileoverview YAWL Resource Allocation Semantics - Main Entry Point
- *
- * Barrel export for YAWL resource management modules:
- * - Core: ResourceManager with allocation/deallocation
- * - Pools: ResourcePool with allocation strategies
- * - Calendar: Availability and scheduling utilities
+ * @fileoverview YAWL Resource Allocation Semantics
+ *
+ * Implements YAWL-compliant resource allocation with:
+ * - Resource types: Participant, Tool, Role
+ * - Policy pack integration for resource rules
+ * - SPARQL-based eligibility conditions
+ * - Capacity tracking in RDF
+ * - Resource calendar/availability
+ * - Allocation receipts with proofs
  *
  * @module @unrdf/yawl/resources
  * @version 1.0.0
  */
 
+import { createStore, dataFactory } from '@unrdf/oxigraph';
+import { z } from 'zod';
+
+const { namedNode, literal, quad, blankNode, defaultGraph } = dataFactory;
+
 /* ========================================================================= */
-/* Re-export Core Module                                                     */
+/* Namespace Definitions                                                     */
 /* ========================================================================= */
 
-<<<<<<< HEAD
-export {
-  // Class
-  YawlResourceManager,
-  createResourceManager,
-  // Schemas
-  ResourceSchema,
-  WorkItemSchema,
-  PolicyPackSchema,
-  TimeWindowSchema,
-  AllocationReceiptSchema,
-  // Constants
-  ResourceType,
-  YAWL_NS,
-  FOAF_NS,
-  RDF_NS,
-  XSD_NS,
-  TIME_NS,
-} from './yawl-resources-core.mjs';
-=======
 /**
  * YAWL Resource namespace
  * @constant {string}
@@ -1224,75 +1212,369 @@
     return this.#store.query(sparqlQuery);
   }
 }
->>>>>>> 3473d92a
 
 /* ========================================================================= */
-/* Re-export Pools Module                                                    */
+/* Resource Pool Class                                                       */
 /* ========================================================================= */
 
+/**
+ * Resource Pool - Bundles resources with allocation strategies
+ *
+ * @class
+ */
+export class ResourcePool {
+  /**
+   * Parent resource manager
+   * @private
+   * @type {YawlResourceManager}
+   */
+  #manager;
+
+  /**
+   * Pool configuration
+   * @private
+   * @type {Object}
+   */
+  #config;
+
+  /**
+   * Round-robin index
+   * @private
+   * @type {number}
+   */
+  #roundRobinIndex;
+
+  /**
+   * Create a resource pool
+   *
+   * @param {YawlResourceManager} manager - Parent manager
+   * @param {Object} config - Pool configuration
+   */
+  constructor(manager, config) {
+    this.#manager = manager;
+    this.#config = config;
+    this.#roundRobinIndex = 0;
+  }
+
+  /**
+   * Get pool ID
+   * @returns {string}
+   */
+  get id() {
+    return this.#config.id;
+  }
+
+  /**
+   * Get pool name
+   * @returns {string|undefined}
+   */
+  get name() {
+    return this.#config.name;
+  }
+
+  /**
+   * Get pool resources
+   * @returns {Resource[]}
+   */
+  get resources() {
+    return [...this.#config.resources];
+  }
+
+  /**
+   * Allocate any available resource from pool
+   *
+   * @param {WorkItem} workItem - Work item to allocate for
+   * @param {Object} [options] - Allocation options
+   * @returns {Promise<AllocationReceipt|null>} Allocation receipt or null if none available
+   *
+   * @example
+   * const receipt = await pool.allocateAny(workItem);
+   * if (receipt) {
+   *   console.log(`Allocated ${receipt.resourceId}`);
+   * }
+   */
+  async allocateAny(workItem, options = {}) {
+    const orderedResources = this.#getOrderedResources();
+
+    for (const resource of orderedResources) {
+      try {
+        const receipt = await this.#manager.allocateResource(workItem, resource, options);
+        return receipt;
+      } catch {
+        // Resource not available, try next
+        continue;
+      }
+    }
+
+    return null;
+  }
+
+  /**
+   * Get available resources in pool (with capacity)
+   *
+   * @returns {Resource[]}
+   */
+  getAvailableResources() {
+    return this.#config.resources.filter(resource => {
+      const status = this.#manager.getCapacityStatus(resource.id);
+      return status.max === -1 || status.available > 0;
+    });
+  }
+
+  /**
+   * Get pool availability status
+   *
+   * @returns {{ available: boolean, availableCount: number, totalCount: number }}
+   */
+  getAvailability() {
+    const available = this.getAvailableResources();
+    return {
+      available: available.length > 0,
+      availableCount: available.length,
+      totalCount: this.#config.resources.length,
+    };
+  }
+
+  /**
+   * Get resources ordered by allocation strategy
+   * @private
+   * @returns {Resource[]}
+   */
+  #getOrderedResources() {
+    const resources = [...this.#config.resources];
+
+    switch (this.#config.allocationStrategy) {
+      case 'round-robin':
+        // Rotate starting position
+        const rotated = [
+          ...resources.slice(this.#roundRobinIndex),
+          ...resources.slice(0, this.#roundRobinIndex),
+        ];
+        this.#roundRobinIndex = (this.#roundRobinIndex + 1) % resources.length;
+        return rotated;
+
+      case 'random':
+        // Shuffle using Fisher-Yates
+        for (let i = resources.length - 1; i > 0; i--) {
+          const j = Math.floor(Math.random() * (i + 1));
+          [resources[i], resources[j]] = [resources[j], resources[i]];
+        }
+        return resources;
+
+      case 'priority':
+      default:
+        // Already ordered by priority from policy pack
+        return resources;
+    }
+  }
+}
+
+/* ========================================================================= */
+/* Factory Functions                                                         */
+/* ========================================================================= */
+
+/**
+ * Create a new YAWL resource manager
+ *
+ * @param {Object} [options] - Configuration options
+ * @returns {YawlResourceManager}
+ *
+ * @example
+ * const manager = createResourceManager();
+ * manager.registerPolicyPack(myPolicyPack);
+ */
+export function createResourceManager(options = {}) {
+  return new YawlResourceManager(options);
+}
+
+/**
+ * Create a Participant resource definition
+ *
+ * @param {Object} config - Participant configuration
+ * @param {string} config.id - Participant identifier
+ * @param {string} [config.name] - Participant name
+ * @param {number} [config.capacity=1] - Maximum concurrent allocations
+ * @param {string} [config.sparql] - Eligibility SPARQL query
+ * @returns {Resource}
+ *
+ * @example
+ * const participant = createParticipant({
+ *   id: 'alice',
+ *   name: 'Alice Smith',
+ *   capacity: 1
+ * });
+ */
+export function createParticipant(config) {
+  return ResourceSchema.parse({
+    id: config.id,
+    type: ResourceType.PARTICIPANT,
+    name: config.name,
+    capacity: config.capacity ?? 1,
+    sparql: config.sparql,
+    metadata: config.metadata,
+  });
+}
+
+/**
+ * Create a Tool resource definition
+ *
+ * @param {Object} config - Tool configuration
+ * @param {string} config.id - Tool identifier
+ * @param {string} [config.name] - Tool name
+ * @param {number} [config.capacity=-1] - Maximum concurrent allocations (-1 = unlimited)
+ * @param {string} [config.sparql] - Eligibility SPARQL query
+ * @returns {Resource}
+ *
+ * @example
+ * const tool = createTool({
+ *   id: 'email-service',
+ *   name: 'Email Service',
+ *   capacity: -1 // unlimited
+ * });
+ */
+export function createTool(config) {
+  return ResourceSchema.parse({
+    id: config.id,
+    type: ResourceType.TOOL,
+    name: config.name,
+    capacity: config.capacity ?? -1,
+    sparql: config.sparql,
+    metadata: config.metadata,
+  });
+}
+
+/**
+ * Create a Role resource definition
+ *
+ * @param {Object} config - Role configuration
+ * @param {string} config.id - Role identifier
+ * @param {string} [config.name] - Role name
+ * @param {number} [config.capacity=-1] - Maximum concurrent allocations
+ * @param {string} [config.sparql] - Eligibility SPARQL query (for member checking)
+ * @returns {Resource}
+ *
+ * @example
+ * const role = createRole({
+ *   id: 'approvers',
+ *   name: 'Approval Team',
+ *   sparql: `
+ *     PREFIX foaf: <http://xmlns.com/foaf/0.1/>
+ *     ASK {
+ *       ?person foaf:hasRole <http://example.org/roles/approvers> .
+ *     }
+ *   `
+ * });
+ */
+export function createRole(config) {
+  return ResourceSchema.parse({
+    id: config.id,
+    type: ResourceType.ROLE,
+    name: config.name,
+    capacity: config.capacity ?? -1,
+    sparql: config.sparql,
+    metadata: config.metadata,
+  });
+}
+
+/**
+ * Create a policy pack with resource rules
+ *
+ * @param {Object} config - Policy pack configuration
+ * @param {string} config.id - Policy pack identifier
+ * @param {string} [config.name] - Policy pack name
+ * @param {Resource[]} config.resources - Resource definitions
+ * @param {number} [config.priority=0] - Priority (higher = more important)
+ * @param {boolean} [config.enabled=true] - Whether pack is enabled
+ * @returns {PolicyPack}
+ *
+ * @example
+ * const policyPack = createPolicyPack({
+ *   id: 'approval-workflow',
+ *   name: 'Approval Workflow Resources',
+ *   resources: [
+ *     createRole({ id: 'approvers', sparql: '...' }),
+ *     createParticipant({ id: 'manager', capacity: 1 })
+ *   ],
+ *   priority: 10
+ * });
+ */
+export function createPolicyPack(config) {
+  return PolicyPackSchema.parse({
+    id: config.id,
+    name: config.name,
+    version: config.version,
+    resources: config.resources,
+    priority: config.priority ?? 0,
+    enabled: config.enabled ?? true,
+  });
+}
+
+/* ========================================================================= */
+/* SPARQL Query Helpers                                                      */
+/* ========================================================================= */
+
+/**
+ * Common SPARQL prefixes for resource queries
+ * @constant {string}
+ */
+export const RESOURCE_SPARQL_PREFIXES = `
+PREFIX yawl: <${YAWL_NS}>
+PREFIX foaf: <${FOAF_NS}>
+PREFIX rdf: <${RDF_NS}>
+PREFIX xsd: <${XSD_NS}>
+PREFIX time: <${TIME_NS}>
+`;
+
+/**
+ * Create an eligibility SPARQL ASK query for role membership
+ *
+ * @param {string} roleUri - Role URI to check membership
+ * @returns {string} SPARQL ASK query
+ *
+ * @example
+ * const sparql = createRoleMembershipQuery('http://example.org/roles/approvers');
+ */
+export function createRoleMembershipQuery(roleUri) {
+  return `
+    ${RESOURCE_SPARQL_PREFIXES}
+    ASK {
+      ?person foaf:hasRole <${roleUri}> ;
+              foaf:available true .
+    }
+  `;
+}
+
+/**
+ * Create an eligibility SPARQL ASK query for capability check
+ *
+ * @param {string} capabilityUri - Required capability URI
+ * @returns {string} SPARQL ASK query
+ *
+ * @example
+ * const sparql = createCapabilityQuery('http://example.org/capabilities/sign-documents');
+ */
+export function createCapabilityQuery(capabilityUri) {
+  return `
+    ${RESOURCE_SPARQL_PREFIXES}
+    ASK {
+      ?resource yawl:hasCapability <${capabilityUri}> .
+    }
+  `;
+}
+
+/* ========================================================================= */
+/* Exports                                                                   */
+/* ========================================================================= */
+
 export {
-  // Class
-  ResourcePool,
-  // Factories
-  createParticipant,
-  createTool,
-  createRole,
-  createPolicyPack,
-  // Pool strategies
-  selectRoundRobin,
-  selectByPriority,
-  selectRandom,
-  selectWeightedByCapacity,
-} from './yawl-resources-pools.mjs';
-
-/* ========================================================================= */
-/* Re-export Calendar Module                                                 */
-/* ========================================================================= */
-
-export {
-  // SPARQL helpers
-  RESOURCE_SPARQL_PREFIXES,
-  createRoleMembershipQuery,
-  createCapabilityQuery,
-  createAvailabilityQuery,
-  createConflictQuery,
-  // Time window utilities
-  windowsOverlap,
-  mergeTimeWindows,
-  calculateAvailableSlots,
-  calculateTotalAvailableDuration,
-  findNextAvailableSlot,
-  // Schedule validation
-  validateTimeWindow,
-  isWithinBusinessHours,
-  generateWorkingHoursWindows,
-} from './yawl-resources-calendar.mjs';
-
-/* ========================================================================= */
-/* Wire Up Pool and Calendar Methods to ResourceManager                      */
-/* ========================================================================= */
-
-import { YawlResourceManager } from './yawl-resources-core.mjs';
-import { createPoolForManager } from './yawl-resources-pools.mjs';
-import {
-  getResourceAvailability,
-  setResourceAvailability,
-} from './yawl-resources-calendar-impl.mjs';
-
-/**
- * Wire createResourcePool method to use pools module
- */
-YawlResourceManager.prototype.createResourcePool = function(config) {
-  return createPoolForManager(this, config);
-};
-
-/**
- * Wire availability methods to use calendar module
- */
-YawlResourceManager.prototype.getAvailability = function(resourceId, options = {}) {
-  return getResourceAvailability(this.getStore(), resourceId, options);
-};
-
-YawlResourceManager.prototype.setAvailability = function(resourceId, available, windows = []) {
-  return setResourceAvailability(this.getStore(), resourceId, available, windows);
+  ResourceSchema,
+  WorkItemSchema,
+  PolicyPackSchema,
+  TimeWindowSchema,
+  AllocationReceiptSchema,
+  YAWL_NS,
+  FOAF_NS,
+  RDF_NS,
+  XSD_NS,
+  TIME_NS,
 };