--- conflicted
+++ resolved
@@ -178,8 +178,8 @@
   // Workflow class
   Workflow,
   YawlWorkflow, // Legacy alias
-  // Factory function (aliased to avoid conflict with workflow-api)
-  createWorkflow as createWorkflowClass,
+  // Factory function
+  createWorkflow,
   // RDF integration
   workflowToRDF,
   workflowFromRDF,
@@ -262,15 +262,9 @@
 
 // Event sourcing with KGC-4D time-travel
 export {
-<<<<<<< HEAD
-  // Event types and constants (aliased to avoid conflicts with workflow-api)
-  YAWL_EVENT_TYPES as EVENT_TYPES,
-  YAWL_NS as EVENT_NS,
-=======
   // Event types and constants (aliased to avoid conflict with workflow-api)
   YAWL_EVENT_TYPES as EVENTS_YAWL_EVENT_TYPES,
   YAWL_NS as EVENTS_YAWL_NS,
->>>>>>> 3473d92a
   YAWL_PREDICATES,
 
   // Core event functions
@@ -280,11 +274,7 @@
   verifyWorkflowReceipt,
   getWorkflowAuditTrail,
 
-<<<<<<< HEAD
-  // High-level workflow functions
-=======
   // High-level workflow functions (aliased to avoid conflict with workflow-api)
->>>>>>> 3473d92a
   createCase as createEventCase,
   enableTask as enableEventTask,
   startWorkItem,
@@ -437,24 +427,15 @@
 // YAWL PUBLIC WORKFLOW API - High-level workflow interface
 // =============================================================================
 export {
-  // Core Workflow API functions (primary API)
-  createWorkflow,
-  createCase,
-  enableTask,
+  // Core Workflow API functions (aliased to avoid conflict with workflow.mjs createWorkflow)
+  createWorkflow as createWorkflowAPI,
+  createCase as createWorkflowCase,
+  enableTask as enableWorkflowTask,
   startTask,
   completeTask,
   cancelWorkItem,
   replayCase,
 
-<<<<<<< HEAD
-  // Workflow API Constants (primary exports)
-  YAWL_NS,
-  YAWL_EVENT_TYPES,
-  WORK_ITEM_STATUS,
-  CONTROL_FLOW_PATTERNS,
-
-  // Workflow API Schemas (with aliases to avoid conflicts)
-=======
   // Workflow API Constants (aliased versions for namespacing)
   YAWL_NS as WORKFLOW_API_NS,
   YAWL_EVENT_TYPES as WORKFLOW_API_EVENT_TYPES,
@@ -462,7 +443,6 @@
   CONTROL_FLOW_PATTERNS,
 
   // Workflow API Schemas (aliased versions to avoid conflicts)
->>>>>>> 3473d92a
   TaskSchema as WorkflowTaskSchema,
   ControlFlowSchema as WorkflowControlFlowSchema,
   ResourceSchema as WorkflowResourceSchema,
