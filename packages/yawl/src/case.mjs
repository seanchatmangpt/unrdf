/**
 * @file YAWL Case - Runtime instance of a workflow with Petri net semantics
 * @module @unrdf/yawl/case
 *
 * @description
 * Barrel export for YAWL case functionality. Combines:
 * - case-core.mjs: Core Case class with state management
 * - case-lifecycle.mjs: Petri net marking and task lifecycle
 * - case-rdf.mjs: RDF serialization/deserialization
 *
 * @example
 * import { createCase, Case, CaseStatus } from '@unrdf/yawl/case';
 * import { YawlWorkflow } from '@unrdf/yawl/workflow';
 *
 * const workflow = new YawlWorkflow({ id: 'expense-approval' });
 * workflow.addTask({ id: 'submit', name: 'Submit Request' });
 * workflow.addTask({ id: 'approve', name: 'Approve Request' });
 * workflow.setStart('submit');
 * workflow.setEnd(['approve']);
 *
 * const caseInstance = await createCase(workflow);
 * console.log(caseInstance.getStatus()); // 'running'
 * console.log(caseInstance.getEnabledWorkItems()); // [{ submit work item }]
 */

<<<<<<< HEAD
// Core class and enums
import { Case as CaseClass, YawlCase, CaseStatus } from './case-core.mjs';

// Install lifecycle methods on Case prototype
import { installLifecycleMethods } from './case-lifecycle.mjs';
installLifecycleMethods(CaseClass);

// Re-export
export { CaseClass as Case, YawlCase, CaseStatus };

// RDF integration
import { caseToRDF, caseFromRDF } from './case-rdf.mjs';
export { caseToRDF, caseFromRDF };
=======
import { CaseCore, CaseStatus, CaseDataSchema } from './case-core.mjs';
import { CaseLifecycleMixin } from './case-lifecycle.mjs';
import { CaseStateMixin } from './case-state.mjs';
import { caseToRDF, caseFromRDF } from './case-rdf.mjs';

// =============================================================================
// Composed Case Class
// =============================================================================

/**
 * Represents a runtime instance of a workflow with Petri net semantics.
 *
 * Implements token-based state tracking where:
 * - Conditions (places) hold tokens
 * - Tasks (transitions) consume and produce tokens
 * - Join semantics determine when tasks can fire
 *
 * @class
 */
export class Case extends CaseCore {
  constructor(data, workflow) {
    super(data, workflow);
    // Initialize marking after construction
    this._initializeMarking();
  }
}

// Apply mixins to Case prototype
Object.assign(Case.prototype, CaseLifecycleMixin);
Object.assign(Case.prototype, CaseStateMixin);

/**
 * Create Case from JSON
 * @param {Object} json - JSON representation
 * @param {import('./workflow.mjs').YawlWorkflow} workflow - Workflow definition
 * @returns {Case} Restored case
 */
Case.fromJSON = function(json, workflow) {
  const { YawlTask } = await import('./task.mjs');

  const caseInstance = new Case({
    id: json.id,
    workflowId: json.workflowId,
    status: json.status,
    createdAt: json.createdAt ? BigInt(json.createdAt) : undefined,
    startedAt: json.startedAt ? BigInt(json.startedAt) : undefined,
    completedAt: json.completedAt ? BigInt(json.completedAt) : undefined,
    data: json.data,
  }, workflow);

  // Restore work items
  for (const wiJson of json.workItems || []) {
    const task = YawlTask.fromJSON(wiJson);
    caseInstance.workItems.set(task.id, task);

    const taskDefId = caseInstance.getTaskDefIdForWorkItem(task.id);
    if (!caseInstance.workItemsByTask.has(taskDefId)) {
      caseInstance.workItemsByTask.set(taskDefId, new Set());
    }
    caseInstance.workItemsByTask.get(taskDefId).add(task.id);
  }

  // Restore completed/activated tasks
  caseInstance.completedTasks = new Set(json.completedTasks || []);
  caseInstance.activatedTasks = new Set(json.activatedTasks || []);

  // Restore circuit breakers
  caseInstance.circuitBreakers = new Map(Object.entries(json.circuitBreakers || {}));

  // Restore marking
  caseInstance._marking = new Map(Object.entries(json.marking || {}));

  // Restore event log
  caseInstance.eventLog = json.eventLog || [];

  return caseInstance;
};

// Backwards compatibility alias
export { Case as YawlCase };
>>>>>>> 3473d92a

// =============================================================================
// Factory Function
// =============================================================================

/**
 * Options for creating a new case
 * @typedef {Object} CreateCaseOptions
 * @property {string} [caseId] - Custom case ID (auto-generated if not provided)
 * @property {Object} [initialData={}] - Initial case variables
 * @property {boolean} [autoStart=true] - Automatically start the case
 */

/**
 * Create a new case instance for a workflow.
 *
 * Initializes work items for all tasks and auto-enables initial tasks.
 *
 * @param {import('./workflow.mjs').YawlWorkflow} workflow - Workflow definition
 * @param {CreateCaseOptions} [options={}] - Creation options
 * @returns {Promise<Case>} Created and optionally started case
 *
 * @example
 * import { createCase } from '@unrdf/yawl/case';
 *
 * const workflow = new YawlWorkflow({ id: 'expense-approval' });
 * // ... configure workflow ...
 *
 * const caseInstance = await createCase(workflow, {
 *   caseId: 'expense-001',
 *   initialData: { amount: 500, submitter: 'john@example.com' },
 *   autoStart: true
 * });
 */
export async function createCase(workflow, options = {}) {
  const {
    caseId = `case-${workflow.id}-${Date.now()}-${Math.random().toString(36).slice(2, 6)}`,
    initialData = {},
    autoStart = true,
  } = options;

  // Validate workflow
  const validation = workflow.validate();
  if (!validation.valid) {
    throw new Error(`Invalid workflow: ${validation.errors.join(', ')}`);
  }

  const caseInstance = new CaseClass({
    id: caseId,
    workflowId: workflow.id,
    data: initialData,
  }, workflow);

  if (autoStart) {
    await caseInstance.start();
  }

  return caseInstance;
}

// =============================================================================
<<<<<<< HEAD
=======
// Re-exports
// =============================================================================

// Export enums and schemas
export { CaseStatus, CaseDataSchema };

// Export RDF functions
export { caseToRDF, caseFromRDF };

// =============================================================================
>>>>>>> 3473d92a
// Default Export
// =============================================================================

export default {
  // Classes
  Case: CaseClass,
  YawlCase: CaseClass,

  // Enums
  CaseStatus,

  // Factory
  createCase,

  // RDF Integration
  caseToRDF,
  caseFromRDF,
};<|MERGE_RESOLUTION|>--- conflicted
+++ resolved
@@ -3,10 +3,9 @@
  * @module @unrdf/yawl/case
  *
  * @description
- * Barrel export for YAWL case functionality. Combines:
- * - case-core.mjs: Core Case class with state management
- * - case-lifecycle.mjs: Petri net marking and task lifecycle
- * - case-rdf.mjs: RDF serialization/deserialization
+ * Case lifecycle management for YAWL workflow instances.
+ * Implements Petri net marking (token placement) for workflow state tracking.
+ * Integrates with KGC-4D for event sourcing and RDF for semantic representation.
  *
  * @example
  * import { createCase, Case, CaseStatus } from '@unrdf/yawl/case';
@@ -18,26 +17,11 @@
  * workflow.setStart('submit');
  * workflow.setEnd(['approve']);
  *
- * const caseInstance = await createCase(workflow);
+ * const caseInstance = createCase(workflow);
  * console.log(caseInstance.getStatus()); // 'running'
  * console.log(caseInstance.getEnabledWorkItems()); // [{ submit work item }]
  */
 
-<<<<<<< HEAD
-// Core class and enums
-import { Case as CaseClass, YawlCase, CaseStatus } from './case-core.mjs';
-
-// Install lifecycle methods on Case prototype
-import { installLifecycleMethods } from './case-lifecycle.mjs';
-installLifecycleMethods(CaseClass);
-
-// Re-export
-export { CaseClass as Case, YawlCase, CaseStatus };
-
-// RDF integration
-import { caseToRDF, caseFromRDF } from './case-rdf.mjs';
-export { caseToRDF, caseFromRDF };
-=======
 import { CaseCore, CaseStatus, CaseDataSchema } from './case-core.mjs';
 import { CaseLifecycleMixin } from './case-lifecycle.mjs';
 import { CaseStateMixin } from './case-state.mjs';
@@ -118,7 +102,6 @@
 
 // Backwards compatibility alias
 export { Case as YawlCase };
->>>>>>> 3473d92a
 
 // =============================================================================
 // Factory Function
@@ -166,7 +149,7 @@
     throw new Error(`Invalid workflow: ${validation.errors.join(', ')}`);
   }
 
-  const caseInstance = new CaseClass({
+  const caseInstance = new Case({
     id: caseId,
     workflowId: workflow.id,
     data: initialData,
@@ -180,8 +163,6 @@
 }
 
 // =============================================================================
-<<<<<<< HEAD
-=======
 // Re-exports
 // =============================================================================
 
@@ -192,14 +173,13 @@
 export { caseToRDF, caseFromRDF };
 
 // =============================================================================
->>>>>>> 3473d92a
 // Default Export
 // =============================================================================
 
 export default {
   // Classes
-  Case: CaseClass,
-  YawlCase: CaseClass,
+  Case,
+  YawlCase: Case,
 
   // Enums
   CaseStatus,
