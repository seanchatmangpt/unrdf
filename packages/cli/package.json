--- conflicted
+++ resolved
@@ -38,18 +38,11 @@
     "sparql"
   ],
   "dependencies": {
-<<<<<<< HEAD
-    "@unrdf/core": "workspace:*",
-    "@unrdf/decision-fabric": "workspace:*",
-    "@unrdf/federation": "workspace:*",
-    "@unrdf/hooks": "workspace:*",
-    "@unrdf/streaming": "workspace:*",
-=======
     "@unrdf/core": "workspace:5.0.0-beta.1",
+    "@unrdf/decision-fabric": "workspace:5.0.0-beta.1",
     "@unrdf/federation": "workspace:5.0.0-beta.1",
     "@unrdf/hooks": "workspace:5.0.0-beta.1",
     "@unrdf/streaming": "workspace:5.0.0-beta.1",
->>>>>>> 8475937d
     "citty": "^0.1.6",
     "table": "^6.9.0",
     "yaml": "^2.8.1"
