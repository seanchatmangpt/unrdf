--- conflicted
+++ resolved
@@ -40,34 +40,19 @@
     "sparql"
   ],
   "dependencies": {
-<<<<<<< HEAD
-    "@unrdf/core": "workspace:*",
-    "@unrdf/federation": "workspace:*",
-    "@unrdf/hooks": "workspace:*",
-    "@unrdf/knowledge-engine": "workspace:*",
-    "@unrdf/oxigraph": "workspace:*",
-    "@unrdf/project-engine": "workspace:*",
-    "@unrdf/streaming": "workspace:*",
-=======
     "@unrdf/core": "workspace:5.0.0-beta.1",
     "@unrdf/decision-fabric": "workspace:5.0.0-beta.1",
     "@unrdf/federation": "workspace:5.0.0-beta.1",
     "@unrdf/hooks": "workspace:5.0.0-beta.1",
     "@unrdf/streaming": "workspace:5.0.0-beta.1",
->>>>>>> 344469c7
     "citty": "^0.1.6",
     "table": "^6.9.0",
     "yaml": "^2.8.2"
   },
   "devDependencies": {
-<<<<<<< HEAD
-    "@types/node": "^24.10.1",
-    "vitest": "^4.0.15"
-=======
     "@types/node": "^20.0.0",
     "citty-test-utils": "^0.1.0",
     "vitest": "^1.0.0"
->>>>>>> 344469c7
   },
   "engines": {
     "node": ">=18.0.0"
