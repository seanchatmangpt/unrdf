--- conflicted
+++ resolved
@@ -57,13 +57,8 @@
       console.log(`Validating graph: ${args.name}`);
 
       // Integrate with real SHACL validation from knowledge-engine
-<<<<<<< HEAD
-      const { validateShacl } = await import('@unrdf/knowledge-engine');
-      const { Store, Parser } = await import('n3');
-=======
       const { validateShacl } = await import('../../../knowledge-engine/validate.mjs');
       const { Parser } = await import('n3');
->>>>>>> 3473d92a
       const { promises: fs } = await import('fs');
       const path = await import('path');
 
